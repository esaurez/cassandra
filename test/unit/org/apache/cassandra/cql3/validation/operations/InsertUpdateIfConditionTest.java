/*
 * Licensed to the Apache Software Foundation (ASF) under one
 * or more contributor license agreements.  See the NOTICE file
 * distributed with this work for additional information
 * regarding copyright ownership.  The ASF licenses this file
 * to you under the Apache License, Version 2.0 (the
 * "License"); you may not use this file except in compliance
 * with the License.  You may obtain a copy of the License at
 *
 *     http://www.apache.org/licenses/LICENSE-2.0
 *
 * Unless required by applicable law or agreed to in writing, software
 * distributed under the License is distributed on an "AS IS" BASIS,
 * WITHOUT WARRANTIES OR CONDITIONS OF ANY KIND, either express or implied.
 * See the License for the specific language governing permissions and
 * limitations under the License.
 */

package org.apache.cassandra.cql3.validation.operations;

import org.junit.Test;

import org.apache.cassandra.cql3.CQLTester;
import org.apache.cassandra.exceptions.InvalidRequestException;
import org.apache.cassandra.exceptions.SyntaxException;
import org.apache.cassandra.schema.SchemaKeyspace;

import static java.lang.String.format;
import static org.junit.Assert.assertEquals;
import static org.junit.Assert.assertThat;
import static org.junit.Assert.assertTrue;

public class InsertUpdateIfConditionTest extends CQLTester
{
    /**
     * Migrated from cql_tests.py:TestCQL.cas_simple_test()
     */
    @Test
    public void testSimpleCas() throws Throwable
    {
        createTable("CREATE TABLE %s (tkn int, consumed boolean, PRIMARY KEY (tkn))");

        for (int i = 0; i < 10; i++)
        {
            execute("INSERT INTO %s (tkn, consumed) VALUES (?, FALSE)", i);

            assertRows(execute("UPDATE %s SET consumed = TRUE WHERE tkn = ? IF consumed = ?", i, false), row(true));
            assertRows(execute("UPDATE %s SET consumed = TRUE WHERE tkn = ? IF consumed = ?", i, false), row(false, true));
        }
    }

    /**
     * Migrated from cql_tests.py:TestCQL.conditional_update_test()
     */
    @Test
    public void testConditionalUpdate() throws Throwable
    {
        createTable(" CREATE TABLE %s (k int PRIMARY KEY, v1 int, v2 text, v3 int)");

        assertInvalidMessage("Invalid 'unset' value in condition",
                             "UPDATE %s SET v1 = 3, v2 = 'bar' WHERE k = 0 IF v1 = ?", unset());

        // Shouldn't apply
        assertRows(execute("UPDATE %s SET v1 = 3, v2 = 'bar' WHERE k = 0 IF v1 = ?", 4), row(false));
        assertRows(execute("UPDATE %s SET v1 = 3, v2 = 'bar' WHERE k = 0 IF EXISTS"), row(false));

        // Should apply
        assertRows(execute("INSERT INTO %s (k, v1, v2) VALUES (0, 2, 'foo') IF NOT EXISTS"), row(true));

        // Shouldn't apply
        assertRows(execute("INSERT INTO %s (k, v1, v2) VALUES (0, 5, 'bar') IF NOT EXISTS"), row(false, 0, 2, "foo", null));
        assertRows(execute("SELECT * FROM %s"), row(0, 2, "foo", null));

        // Shouldn't apply
        assertRows(execute("UPDATE %s SET v1 = 3, v2 = 'bar' WHERE k = 0 IF v1 = ?", 4), row(false, 2));
        assertRows(execute("SELECT * FROM %s"), row(0, 2, "foo", null));

        // Should apply (note: we want v2 before v1 in the statement order to exercise #5786)
        assertRows(execute("UPDATE %s SET v2 = 'bar', v1 = 3 WHERE k = 0 IF v1 = ?", 2), row(true));
        assertRows(execute("UPDATE %s SET v2 = 'bar', v1 = 3 WHERE k = 0 IF EXISTS"), row(true));
        assertRows(execute("SELECT * FROM %s"), row(0, 3, "bar", null));

        // Shouldn't apply, only one condition is ok
        assertRows(execute("UPDATE %s SET v1 = 5, v2 = 'foobar' WHERE k = 0 IF v1 = ? AND v2 = ?", 3, "foo"), row(false, 3, "bar"));
        assertRows(execute("SELECT * FROM %s"), row(0, 3, "bar", null));

        // Should apply
        assertRows(execute("UPDATE %s SET v1 = 5, v2 = 'foobar' WHERE k = 0 IF v1 = ? AND v2 = ?", 3, "bar"), row(true));
        assertRows(execute("SELECT * FROM %s"), row(0, 5, "foobar", null));

        // Shouldn't apply
        assertRows(execute("DELETE v2 FROM %s WHERE k = 0 IF v1 = ?", 3), row(false, 5));
        assertRows(execute("SELECT * FROM %s"), row(0, 5, "foobar", null));

        // Shouldn't apply
        assertRows(execute("DELETE v2 FROM %s WHERE k = 0 IF v1 = ?", (Integer) null), row(false, 5));
        assertRows(execute("SELECT * FROM %s"), row(0, 5, "foobar", null));

        // Should apply
        assertRows(execute("DELETE v2 FROM %s WHERE k = 0 IF v1 = ?", 5), row(true));
        assertRows(execute("SELECT * FROM %s"), row(0, 5, null, null));

        // Shouln't apply
        assertRows(execute("DELETE v1 FROM %s WHERE k = 0 IF v3 = ?", 4), row(false, null));

        // Should apply
        assertRows(execute("DELETE v1 FROM %s WHERE k = 0 IF v3 = ?", (Integer) null), row(true));
        assertRows(execute("SELECT * FROM %s"), row(0, null, null, null));

        // Should apply
        assertRows(execute("DELETE FROM %s WHERE k = 0 IF v1 = ?", (Integer) null), row(true));
        assertEmpty(execute("SELECT * FROM %s"));

        // Shouldn't apply
        assertRows(execute("UPDATE %s SET v1 = 3, v2 = 'bar' WHERE k = 0 IF EXISTS"), row(false));

<<<<<<< HEAD
        // Shouldn't apply
        assertEmpty(execute("SELECT * FROM %s WHERE k = 0"));
        assertRows(execute("DELETE FROM %s WHERE k = 0 IF v1 IN (null)"), row(true));

        createTable(" CREATE TABLE %s (k int, c int, v1 text, PRIMARY KEY(k, c))");
        assertInvalidMessage("IN on the clustering key columns is not supported with conditional updates",
                             "UPDATE %s SET v1 = 'A' WHERE k = 0 AND c IN (1, 2) IF EXISTS");
=======
        // Should apply
        assertRows(execute("DELETE FROM %s WHERE k = 0 IF v1 IN (?)", (Integer) null), row(true));
>>>>>>> 9a5aef09
    }

    /**
     * Migrated from cql_tests.py:TestCQL.non_eq_conditional_update_test()
     */
    @Test
    public void testNonEqConditionalUpdate() throws Throwable
    {
        createTable("CREATE TABLE %s (k int PRIMARY KEY, v1 int, v2 text, v3 int)");

        // non-EQ conditions
        execute("INSERT INTO %s (k, v1, v2) VALUES (0, 2, 'foo')");

        assertRows(execute("UPDATE %s SET v2 = 'bar' WHERE k = 0 IF v1 < ?", 3), row(true));
        assertRows(execute("UPDATE %s SET v2 = 'bar' WHERE k = 0 IF v1 <= ?", 3), row(true));
        assertRows(execute("UPDATE %s SET v2 = 'bar' WHERE k = 0 IF v1 > ?", 1), row(true));
        assertRows(execute("UPDATE %s SET v2 = 'bar' WHERE k = 0 IF v1 >= ?", 1), row(true));
        assertRows(execute("UPDATE %s SET v2 = 'bar' WHERE k = 0 IF v1 != ?", 1), row(true));
        assertRows(execute("UPDATE %s SET v2 = 'bar' WHERE k = 0 IF v1 != ?", 2), row(false, 2));
        assertRows(execute("UPDATE %s SET v2 = 'bar' WHERE k = 0 IF v1 IN (?, ?, ?)", 0, 1, 2), row(true));
        assertRows(execute("UPDATE %s SET v2 = 'bar' WHERE k = 0 IF v1 IN ?", list(142, 276)), row(false, 2));
        assertRows(execute("UPDATE %s SET v2 = 'bar' WHERE k = 0 IF v1 IN ()"), row(false, 2));

        assertInvalidMessage("Invalid 'unset' value in condition",
                             "UPDATE %s SET v1 = 3, v2 = 'bar' WHERE k = 0 IF v1 < ?", unset());
        assertInvalidMessage("Invalid 'unset' value in condition",
                             "UPDATE %s SET v1 = 3, v2 = 'bar' WHERE k = 0 IF v1 <= ?", unset());
        assertInvalidMessage("Invalid 'unset' value in condition",
                             "UPDATE %s SET v1 = 3, v2 = 'bar' WHERE k = 0 IF v1 > ?", unset());
        assertInvalidMessage("Invalid 'unset' value in condition",
                             "UPDATE %s SET v1 = 3, v2 = 'bar' WHERE k = 0 IF v1 >= ?", unset());
        assertInvalidMessage("Invalid 'unset' value in condition",
                             "UPDATE %s SET v1 = 3, v2 = 'bar' WHERE k = 0 IF v1 != ?", unset());
        assertInvalidMessage("Invalid 'unset' value in condition",
                             "UPDATE %s SET v1 = 3, v2 = 'bar' WHERE k = 0 IF v1 IN (?, ?)", unset(), 1);
    }

    /**
     * Migrated from cql_tests.py:TestCQL.conditional_delete_test()
     */
    @Test
    public void testConditionalDelete() throws Throwable
    {
        createTable("CREATE TABLE %s (k int PRIMARY KEY, v1 int,)");

        assertRows(execute("DELETE FROM %s WHERE k=1 IF EXISTS"), row(false));

        execute("INSERT INTO %s (k, v1) VALUES (1, 2)");
        assertRows(execute("DELETE FROM %s WHERE k=1 IF EXISTS"), row(true));
        assertEmpty(execute("SELECT * FROM %s WHERE k=1"));
        assertRows(execute("DELETE FROM %s WHERE k=1 IF EXISTS"), row(false));

        execute("UPDATE %s USING TTL 1 SET v1=2 WHERE k=1");
        Thread.sleep(1001);
        assertRows(execute("DELETE FROM %s WHERE k=1 IF EXISTS"), row(false));
        assertEmpty(execute("SELECT * FROM %s WHERE k=1"));

        execute("INSERT INTO %s (k, v1) VALUES (2, 2) USING TTL 1");
        Thread.sleep(1001);
        assertRows(execute("DELETE FROM %s WHERE k=2 IF EXISTS"), row(false));
        assertEmpty(execute("SELECT * FROM %s WHERE k=2"));

        execute("INSERT INTO %s (k, v1) VALUES (3, 2)");
        assertRows(execute("DELETE v1 FROM %s WHERE k=3 IF EXISTS"), row(true));
        assertRows(execute("SELECT * FROM %s WHERE k=3"), row(3, null));
        assertRows(execute("DELETE v1 FROM %s WHERE k=3 IF EXISTS"), row(true));
        assertRows(execute("DELETE FROM %s WHERE k=3 IF EXISTS"), row(true));

        execute("INSERT INTO %s (k, v1) VALUES (4, 2)");
        execute("UPDATE %s USING TTL 1 SET v1=2 WHERE k=4");
        Thread.sleep(1001);
        assertRows(execute("SELECT * FROM %s WHERE k=4"), row(4, null));
        assertRows(execute("DELETE FROM %s WHERE k=4 IF EXISTS"), row(true));
        assertEmpty(execute("SELECT * FROM %s WHERE k=4"));

        // static columns
        createTable("CREATE TABLE %s (k text, s text static, i int, v text, PRIMARY KEY (k, i) )");

        execute("INSERT INTO %s (k, s, i, v) VALUES ('k', 's', 0, 'v')");
        assertRows(execute("DELETE v FROM %s WHERE k='k' AND i=0 IF EXISTS"), row(true));
        assertRows(execute("DELETE FROM %s WHERE k='k' AND i=0 IF EXISTS"), row(true));
        assertRows(execute("SELECT * FROM %s"), row("k", null, "s", null));
        assertRows(execute("DELETE v FROM %s WHERE k='k' AND i=0 IF s = 'z'"), row(false, "s"));
        assertRows(execute("DELETE v FROM %s WHERE k='k' AND i=0 IF v = 'z'"), row(false));
        assertRows(execute("DELETE v FROM %s WHERE k='k' AND i=0 IF v = 'z' AND s = 'z'"), row(false, null, "s"));
        assertRows(execute("DELETE v FROM %s WHERE k='k' AND i=0 IF EXISTS"), row(false));
        assertRows(execute("DELETE FROM %s WHERE k='k' AND i=0 IF EXISTS"), row(false));

        // CASSANDRA-6430
<<<<<<< HEAD
        assertInvalidMessage("DELETE statements must restrict all PRIMARY KEY columns with equality relations in order to delete non static columns",
                             "DELETE FROM %s WHERE k = 'k' IF EXISTS");
        assertInvalidMessage("DELETE statements must restrict all PRIMARY KEY columns with equality relations in order to delete non static columns",
                             "DELETE FROM %s WHERE k = 'k' IF v = 'foo'");
        assertInvalidMessage("Some partition key parts are missing: k",
                             "DELETE FROM %s WHERE i = 0 IF EXISTS");

        assertInvalidMessage("Invalid INTEGER constant (0) for \"k\" of type text",
                             "DELETE FROM %s WHERE k = 0 AND i > 0 IF EXISTS");
        assertInvalidMessage("Invalid INTEGER constant (0) for \"k\" of type text",
                             "DELETE FROM %s WHERE k = 0 AND i > 0 IF v = 'foo'");
        assertInvalidMessage("DELETE statements must restrict all PRIMARY KEY columns with equality relations in order to delete non static columns",
                             "DELETE FROM %s WHERE k = 'k' AND i > 0 IF EXISTS");
        assertInvalidMessage("DELETE statements must restrict all PRIMARY KEY columns with equality relations in order to delete non static columns",
                             "DELETE FROM %s WHERE k = 'k' AND i > 0 IF v = 'foo'");
        assertInvalidMessage("IN on the clustering key columns is not supported with conditional deletions",
                             "DELETE FROM %s WHERE k = 'k' AND i IN (0, 1) IF v = 'foo'");
        assertInvalidMessage("IN on the clustering key columns is not supported with conditional deletions",
                             "DELETE FROM %s WHERE k = 'k' AND i IN (0, 1) IF EXISTS");
=======
        assertInvalidMessage("DELETE statements must restrict all PRIMARY KEY columns with equality relations in order to use IF conditions, but column 'i' is not restricted",
                             "DELETE FROM %s WHERE k = 'k' IF EXISTS");
        assertInvalidMessage("DELETE statements must restrict all PRIMARY KEY columns with equality relations in order to use IF conditions, but column 'i' is not restricted",
                             "DELETE FROM %s WHERE k = 'k' IF v = ?", "foo");
        assertInvalidMessage("DELETE statements must restrict all PRIMARY KEY columns with equality relations in order to use IF conditions, but column 'k' is not restricted",
                             "DELETE FROM %s WHERE i = 0 IF EXISTS");
        assertInvalidMessage("Invalid INTEGER constant (0) for \"k\" of type text",
                             "DELETE FROM %s WHERE k = 0 AND i > 0 IF EXISTS");

        assertInvalidMessage("Invalid operator > for PRIMARY KEY part i",
                             "DELETE FROM %s WHERE k = 'k' AND i > 0 IF EXISTS");
        assertInvalidMessage("Invalid operator > for PRIMARY KEY part i",
                             "DELETE FROM %s WHERE k = 'k' AND i > 0 IF v = ?", "foo");

        assertInvalidMessage("Invalid 'unset' value in condition",
                             "DELETE FROM %s WHERE k = 'k' AND i = 0 IF v = ?", unset());
>>>>>>> 9a5aef09

        createTable("CREATE TABLE %s(k int, s int static, i int, v text, PRIMARY KEY(k, i))");
        execute("INSERT INTO %s (k, s, i, v) VALUES ( 1, 1, 2, '1')");
        assertRows(execute("DELETE v FROM %s WHERE k = 1 AND i = 2 IF s != ?", 1), row(false, 1));
        assertRows(execute("DELETE v FROM %s WHERE k = 1 AND i = 2 IF s = ?", 1), row(true));
        assertRows(execute("SELECT * FROM %s WHERE k = 1 AND i = 2"), row(1, 2, 1, null));

        assertRows(execute("DELETE FROM %s WHERE  k = 1 AND i = 2 IF s != ?", 1), row(false, 1));
        assertRows(execute("DELETE FROM %s WHERE k = 1 AND i = 2 IF s = ?", 1), row(true));
        assertEmpty(execute("SELECT * FROM %s WHERE k = 1 AND i = 2"));
        assertRows(execute("SELECT * FROM %s WHERE k = 1"), row(1, null, 1, null));

        createTable("CREATE TABLE %s (k int, i int, v1 int, v2 int, s int static, PRIMARY KEY (k, i))");
        execute("INSERT INTO %s (k, i, v1, v2, s) VALUES (?, ?, ?, ?, ?)",
                1, 1, 1, 1, 1);
        assertRows(execute("DELETE v1 FROM %s WHERE k = 1 AND i = 1 IF EXISTS"),
                   row(true));
        assertRows(execute("DELETE v2 FROM %s WHERE k = 1 AND i = 1 IF EXISTS"),
                   row(true));
        assertRows(execute("DELETE FROM %s WHERE k = 1 AND i = 1 IF EXISTS"),
                   row(true));
        assertRows(execute("select * from %s"),
                   row(1, null, 1, null, null));
        assertRows(execute("DELETE v1 FROM %s WHERE k = 1 AND i = 1 IF EXISTS"),
                   row(false));
        assertRows(execute("DELETE v1 FROM %s WHERE k = 1 AND i = 1 IF s = 5"),
                   row(false, 1));
        assertRows(execute("DELETE v1 FROM %s WHERE k = 1 AND i = 1 IF v1 = 1 AND v2 = 1"),
                   row(false));
        assertRows(execute("DELETE v1 FROM %s WHERE k = 1 AND i = 1 IF v1 = 1 AND v2 = 1 AND s = 1"),
                   row(false, null, null, 1));
        assertRows(execute("DELETE v1 FROM %s WHERE k = 1 AND i = 5 IF s = 1"),
                   row(true));
    }

    /**
     * Migrated from cql_tests.py:TestCQL.static_columns_cas_test()
     */
    @Test
    public void testStaticColumnsCas() throws Throwable
    {
        createTable("CREATE TABLE %s (id int, k text, version int static, v text, PRIMARY KEY (id, k))");

        // Test that INSERT IF NOT EXISTS concerns only the static column if no clustering nor regular columns
        // is provided, but concerns the CQL3 row targetted by the clustering columns otherwise
        execute("INSERT INTO %s (id, k, v) VALUES (1, 'foo', 'foo')");
        assertRows(execute("INSERT INTO %s (id, k, version) VALUES (1, 'foo', 1) IF NOT EXISTS"), row(false, 1, "foo", null, "foo"));
        assertRows(execute("INSERT INTO %s (id, version) VALUES (1, 1) IF NOT EXISTS"), row(true));
        assertRows(execute("SELECT * FROM %s"), row(1, "foo", 1, "foo"));
        execute("DELETE FROM %s WHERE id = 1");

        execute("INSERT INTO %s(id, version) VALUES (0, 0)");

        assertRows(execute("UPDATE %s SET v='foo', version=1 WHERE id=0 AND k='k1' IF version = ?", 0), row(true));
        assertRows(execute("SELECT * FROM %s"), row(0, "k1", 1, "foo"));

        assertRows(execute("UPDATE %s SET v='bar', version=1 WHERE id=0 AND k='k2' IF version = ?", 0), row(false, 1));
        assertRows(execute("SELECT * FROM %s"), row(0, "k1", 1, "foo"));

        assertRows(execute("UPDATE %s SET v='bar', version=2 WHERE id=0 AND k='k2' IF version = ?", 1), row(true));
        assertRows(execute("SELECT * FROM %s"), row(0, "k1", 2, "foo"), row(0, "k2", 2, "bar"));

        // Batch output is slightly different from non-batch CAS, since a full PK is included to disambiguate
        // cases when conditions span across multiple rows.
        assertRows(execute("UPDATE %1$s SET version=3 WHERE id=0 IF version=1; "),
                   row(false, 2));
        // Testing batches
        assertRows(execute("BEGIN BATCH " +
                           "UPDATE %1$s SET v='foobar' WHERE id=0 AND k='k1'; " +
                           "UPDATE %1$s SET v='barfoo' WHERE id=0 AND k='k2'; " +
                           "UPDATE %1$s SET version=3 WHERE id=0 IF version=1; " +
                           "APPLY BATCH "),
                   row(false, 0, "k1", 2));

        assertRows(execute("BEGIN BATCH " +
                           "UPDATE %1$s SET v = 'foobar' WHERE id = 0 AND k = 'k1'; " +
                           "UPDATE %1$s SET v = 'barfoo' WHERE id = 0 AND k = 'k2'; " +
                           "UPDATE %1$s SET version = 3 WHERE id = 0 IF version = 2; " +
                           "APPLY BATCH "),
                   row(true));

        assertRows(execute("SELECT * FROM %s"),
                   row(0, "k1", 3, "foobar"),
                   row(0, "k2", 3, "barfoo"));

        assertRows(execute("BEGIN BATCH " +
                           "UPDATE %1$s SET version = 4 WHERE id = 0 IF version = 3; " +
                           "UPDATE %1$s SET v='row1' WHERE id=0 AND k='k1' IF v='foo'; " +
                           "UPDATE %1$s SET v='row2' WHERE id=0 AND k='k2' IF v='bar'; " +
                           "APPLY BATCH "),
                   row(false, 0, "k1", 3, "foobar"),
                   row(false, 0, "k2", 3, "barfoo"));

        assertRows(execute("BEGIN BATCH " +
                           "UPDATE %1$s SET version = 4 WHERE id = 0 IF version = 3; " +
                           "UPDATE %1$s SET v='row1' WHERE id = 0 AND k='k1' IF v='foobar'; " +
                           "UPDATE %1$s SET v='row2' WHERE id = 0 AND k='k2' IF v='barfoo'; " +
                           "APPLY BATCH "),
                   row(true));

        assertRows(execute("SELECT * FROM %s"),
                   row(0, "k1", 4, "row1"),
                   row(0, "k2", 4, "row2"));

        assertInvalid("BEGIN BATCH " +
                      "UPDATE %1$s SET version=5 WHERE id=0 IF version=4; " +
                      "UPDATE %1$s SET v='row1' WHERE id=0 AND k='k1'; " +
                      "UPDATE %1$s SET v='row2' WHERE id=1 AND k='k2'; " +
                      "APPLY BATCH ");

        assertRows(execute("BEGIN BATCH " +
                           "INSERT INTO %1$s (id, k, v) VALUES (1, 'k1', 'val1') IF NOT EXISTS; " +
                           "INSERT INTO %1$s (id, k, v) VALUES (1, 'k2', 'val2') IF NOT EXISTS; " +
                           "APPLY BATCH "),
                   row(true));

        assertRows(execute("SELECT * FROM %s WHERE id=1"),
                   row(1, "k1", null, "val1"),
                   row(1, "k2", null, "val2"));

        assertRows(execute("INSERT INTO %s (id, k, v) VALUES (1, 'k2', 'val2') IF NOT EXISTS"), row(false, 1, "k2", null, "val2"));

        assertRows(execute("BEGIN BATCH " +
                           "INSERT INTO %1$s (id, k, v) VALUES (1, 'k2', 'val2') IF NOT EXISTS; " +
                           "INSERT INTO %1$s (id, k, v) VALUES (1, 'k3', 'val3') IF NOT EXISTS; " +
                           "APPLY BATCH"),
                   row(false, 1, "k2", null, "val2"));

        assertRows(execute("BEGIN BATCH " +
                           "UPDATE %1$s SET v = 'newVal' WHERE id = 1 AND k = 'k2' IF v = 'val0'; " +
                           "INSERT INTO %1$s (id, k, v) VALUES (1, 'k3', 'val3') IF NOT EXISTS; " +
                           "APPLY BATCH"),
                   row(false, 1, "k2", null, "val2"));

        assertRows(execute("SELECT * FROM %s WHERE id=1"),
                   row(1, "k1", null, "val1"),
                   row(1, "k2", null, "val2"));

        assertRows(execute("BEGIN BATCH " +
                           "UPDATE %1$s SET v = 'newVal' WHERE id = 1 AND k = 'k2' IF v = 'val2'; " +
                           "INSERT INTO %1$s (id, k, v, version) VALUES(1, 'k3', 'val3', 1) IF NOT EXISTS; " +
                           "APPLY BATCH"),
                   row(true));

        assertRows(execute("SELECT * FROM %s WHERE id=1"),
                   row(1, "k1", 1, "val1"),
                   row(1, "k2", 1, "newVal"),
                   row(1, "k3", 1, "val3"));

        assertRows(execute("BEGIN BATCH " +
                           "UPDATE %1$s SET v = 'newVal1' WHERE id = 1 AND k = 'k2' IF v = 'val2'; " +
                           "UPDATE %1$s SET v = 'newVal2' WHERE id = 1 AND k = 'k2' IF v = 'val3'; " +
                           "APPLY BATCH"),
                   row(false, 1, "k2", "newVal"));
    }

    /**
     * Test CASSANDRA-10532
     */
    @Test
    public void testStaticColumnsCasDelete() throws Throwable
    {
        createTable("CREATE TABLE %s (pk int, ck int, static_col int static, value int, PRIMARY KEY (pk, ck))");
        execute("INSERT INTO %s (pk, ck, value) VALUES (?, ?, ?)", 1, 1, 2);
        execute("INSERT INTO %s (pk, ck, value) VALUES (?, ?, ?)", 1, 3, 4);
        execute("INSERT INTO %s (pk, ck, value) VALUES (?, ?, ?)", 1, 5, 6);
        execute("INSERT INTO %s (pk, ck, value) VALUES (?, ?, ?)", 1, 7, 8);
        execute("INSERT INTO %s (pk, ck, value) VALUES (?, ?, ?)", 2, 1, 2);
        execute("INSERT INTO %s (pk, static_col) VALUES (?, ?)", 1, 1);

        assertRows(execute("DELETE static_col FROM %s WHERE pk = ? IF static_col = ?", 1, 2), row(false, 1));
        assertRows(execute("DELETE static_col FROM %s WHERE pk = ? IF static_col = ?", 1, 1), row(true));

        assertRows(execute("SELECT pk, ck, static_col, value FROM %s WHERE pk = 1"),
                   row(1, 1, null, 2),
                   row(1, 3, null, 4),
                   row(1, 5, null, 6),
                   row(1, 7, null, 8));
        execute("INSERT INTO %s (pk, static_col) VALUES (?, ?)", 1, 1);

        assertInvalidMessage("Some partition key parts are missing: pk",
                             "DELETE static_col FROM %s WHERE ck = ? IF static_col = ?", 1, 1);

        assertInvalidMessage("Invalid restrictions on clustering columns since the DELETE statement modifies only static columns",
                             "DELETE static_col FROM %s WHERE pk = ? AND ck = ? IF static_col = ?", 1, 1, 1);

        assertInvalidMessage("DELETE statements must restrict all PRIMARY KEY columns with equality relations in order to delete non static columns",
                             "DELETE static_col, value FROM %s WHERE pk = ? IF static_col = ?", 1, 1);

        // Same query but with an invalid condition
        assertInvalidMessage("DELETE statements must restrict all PRIMARY KEY columns with equality relations in order to delete non static columns",
                             "DELETE static_col, value FROM %s WHERE pk = ? IF static_col = ?", 1, 2);

        // DELETE of an underspecified PRIMARY KEY should not succeed if static is not only restriction
        assertInvalidMessage("DELETE statements must restrict all PRIMARY KEY columns with equality relations" +
                             " in order to use IF condition on non static columns",
                             "DELETE static_col FROM %s WHERE pk = ? IF value = ? AND static_col = ?", 1, 2, 1);

        assertRows(execute("DELETE value FROM %s WHERE pk = ? AND ck = ? IF value = ? AND static_col = ?", 1, 1, 2, 2), row(false, 2, 1));
        assertRows(execute("DELETE value FROM %s WHERE pk = ? AND ck = ? IF value = ? AND static_col = ?", 1, 1, 2, 1), row(true));
        assertRows(execute("SELECT pk, ck, static_col, value FROM %s WHERE pk = 1"),
                   row(1, 1, 1, null),
                   row(1, 3, 1, 4),
                   row(1, 5, 1, 6),
                   row(1, 7, 1, 8));

        assertRows(execute("DELETE static_col FROM %s WHERE pk = ? AND ck = ? IF value = ?", 1, 5, 10), row(false, 6));
        assertRows(execute("DELETE static_col FROM %s WHERE pk = ? AND ck = ? IF value = ?", 1, 5, 6), row(true));
        assertRows(execute("SELECT pk, ck, static_col, value FROM %s WHERE pk = 1"),
                   row(1, 1, null, null),
                   row(1, 3, null, 4),
                   row(1, 5, null, 6),
                   row(1, 7, null, 8));
    }

    @Test
    public void testStaticColumnsCasUpdate() throws Throwable
    {
        createTable("CREATE TABLE %s (pk int, ck int, static_col int static, value int, PRIMARY KEY (pk, ck))");
        execute("INSERT INTO %s (pk, ck, value) VALUES (?, ?, ?)", 1, 1, 2);
        execute("INSERT INTO %s (pk, ck, value) VALUES (?, ?, ?)", 1, 3, 4);
        execute("INSERT INTO %s (pk, ck, value) VALUES (?, ?, ?)", 1, 5, 6);
        execute("INSERT INTO %s (pk, ck, value) VALUES (?, ?, ?)", 1, 7, 8);
        execute("INSERT INTO %s (pk, ck, value) VALUES (?, ?, ?)", 2, 1, 2);
        execute("INSERT INTO %s (pk, static_col) VALUES (?, ?)", 1, 1);

        assertRows(execute("UPDATE %s SET static_col = ? WHERE pk = ? IF static_col = ?", 3, 1, 2), row(false, 1));
        assertRows(execute("UPDATE %s SET static_col = ? WHERE pk = ? IF static_col = ?", 2, 1, 1), row(true));

        assertRows(execute("SELECT pk, ck, static_col, value FROM %s WHERE pk = 1"),
                   row(1, 1, 2, 2),
                   row(1, 3, 2, 4),
                   row(1, 5, 2, 6),
                   row(1, 7, 2, 8));

        assertInvalidMessage("Some partition key parts are missing: pk",
                             "UPDATE %s SET static_col = ? WHERE ck = ? IF static_col = ?", 3, 1, 1);

        assertInvalidMessage("Invalid restrictions on clustering columns since the UPDATE statement modifies only static columns",
                             "UPDATE %s SET static_col = ? WHERE pk = ? AND ck = ? IF static_col = ?", 3, 1, 1, 1);

        assertInvalidMessage("Some clustering keys are missing: ck",
                             "UPDATE %s SET static_col = ?, value = ? WHERE pk = ? IF static_col = ?", 3, 1, 1, 2);

        // Same query but with an invalid condition
        assertInvalidMessage("Some clustering keys are missing: ck",
                             "UPDATE %s SET static_col = ?, value = ? WHERE pk = ? IF static_col = ?", 3, 1, 1, 1);

        assertInvalidMessage("Some clustering keys are missing: ck",
                             "UPDATE %s SET static_col = ? WHERE pk = ? IF value = ? AND static_col = ?", 3, 1, 4, 2);

        assertRows(execute("UPDATE %s SET value = ? WHERE pk = ? AND ck = ? IF value = ? AND static_col = ?", 3, 1, 1, 3, 2), row(false, 2, 2));
        assertRows(execute("UPDATE %s SET value = ? WHERE pk = ? AND ck = ? IF value = ? AND static_col = ?", 1, 1, 1, 2, 2), row(true));
        assertRows(execute("SELECT pk, ck, static_col, value FROM %s WHERE pk = 1"),
                   row(1, 1, 2, 1),
                   row(1, 3, 2, 4),
                   row(1, 5, 2, 6),
                   row(1, 7, 2, 8));

        assertRows(execute("UPDATE %s SET static_col = ? WHERE pk = ? AND ck = ? IF value = ?", 3, 1, 1, 2), row(false, 1));
        assertRows(execute("UPDATE %s SET static_col = ? WHERE pk = ? AND ck = ? IF value = ?", 1, 1, 1, 1), row(true));
        assertRows(execute("SELECT pk, ck, static_col, value FROM %s WHERE pk = 1"),
                   row(1, 1, 1, 1),
                   row(1, 3, 1, 4),
                   row(1, 5, 1, 6),
                   row(1, 7, 1, 8));
    }

    /**
     * Migrated from cql_tests.py:TestCQL.bug_6069_test()
     */
    @Test
    public void testInsertSetIfNotExists() throws Throwable
    {
        createTable("CREATE TABLE %s (k int PRIMARY KEY, s set<int>)");

        assertRows(execute("INSERT INTO %s (k, s) VALUES (0, {1, 2, 3}) IF NOT EXISTS"),
                   row(true));
        assertRows(execute("SELECT * FROM %s "), row(0, set(1, 2, 3)));
    }

    /**
     * Migrated from cql_tests.py:TestCQL.cas_and_ttl_test()
     */
    @Test
    public void testCasAndTTL() throws Throwable
    {
        createTable("CREATE TABLE %s (k int PRIMARY KEY, v int, lock boolean)");

        execute("INSERT INTO %s (k, v, lock) VALUES (0, 0, false)");
        execute("UPDATE %s USING TTL 1 SET lock=true WHERE k=0");

        Thread.sleep(1001);
        assertRows(execute("UPDATE %s SET v = 1 WHERE k = 0 IF lock = null"),
                   row(true));
    }

    /**
     * Test for CAS with compact storage table, and #6813 in particular,
     * migrated from cql_tests.py:TestCQL.cas_and_compact_test()
     */
    @Test
    public void testCompactStorage() throws Throwable
    {
        createTable("CREATE TABLE %s (partition text, key text, owner text, PRIMARY KEY (partition, key) ) WITH COMPACT STORAGE");

        execute("INSERT INTO %s (partition, key, owner) VALUES ('a', 'b', null)");
        assertRows(execute("UPDATE %s SET owner='z' WHERE partition='a' AND key='b' IF owner=null"), row(true));

        assertRows(execute("UPDATE %s SET owner='b' WHERE partition='a' AND key='b' IF owner='a'"), row(false, "z"));
        assertRows(execute("UPDATE %s SET owner='b' WHERE partition='a' AND key='b' IF owner='z'"), row(true));

        assertRows(execute("INSERT INTO %s (partition, key, owner) VALUES ('a', 'c', 'x') IF NOT EXISTS"), row(true));
    }

    /**
     * Migrated from cql_tests.py:TestCQL.whole_list_conditional_test()
     */
    @Test
    public void testWholeList() throws Throwable
    {
        for (boolean frozen : new boolean[] {false, true})
        {
            createTable(String.format("CREATE TABLE %%s (k int PRIMARY KEY, l %s)",
                                      frozen
                                      ? "frozen<list<text>>"
                                      : "list<text>"));

            execute("INSERT INTO %s(k, l) VALUES (0, ['foo', 'bar', 'foobar'])");

            check_applies_list("l = ['foo', 'bar', 'foobar']");
            check_applies_list("l != ['baz']");
            check_applies_list("l > ['a']");
            check_applies_list("l >= ['a']");
            check_applies_list("l < ['z']");
            check_applies_list("l <= ['z']");
            check_applies_list("l IN (null, ['foo', 'bar', 'foobar'], ['a'])");

            // multiple conditions
            check_applies_list("l > ['aaa', 'bbb'] AND l > ['aaa']");
            check_applies_list("l != null AND l IN (['foo', 'bar', 'foobar'])");

            // should not apply
            check_does_not_apply_list("l = ['baz']");
            check_does_not_apply_list("l != ['foo', 'bar', 'foobar']");
            check_does_not_apply_list("l > ['z']");
            check_does_not_apply_list("l >= ['z']");
            check_does_not_apply_list("l < ['a']");
            check_does_not_apply_list("l <= ['a']");
            check_does_not_apply_list("l IN (['a'], null)");
            check_does_not_apply_list("l IN ()");

            // multiple conditions
            check_does_not_apply_list("l IN () AND l IN (['foo', 'bar', 'foobar'])");
            check_does_not_apply_list("l > ['zzz'] AND l < ['zzz']");

            check_invalid_list("l = [null]", InvalidRequestException.class);
            check_invalid_list("l < null", InvalidRequestException.class);
            check_invalid_list("l <= null", InvalidRequestException.class);
            check_invalid_list("l > null", InvalidRequestException.class);
            check_invalid_list("l >= null", InvalidRequestException.class);
            check_invalid_list("l IN null", SyntaxException.class);
            check_invalid_list("l IN 367", SyntaxException.class);
            check_invalid_list("l CONTAINS KEY 123", SyntaxException.class);

            // not supported yet
            check_invalid_list("m CONTAINS 'bar'", SyntaxException.class);
        }
    }

    void check_applies_list(String condition) throws Throwable
    {
        assertRows(execute("UPDATE %s SET l = ['foo', 'bar', 'foobar'] WHERE k=0 IF " + condition), row(true));
        assertRows(execute("SELECT * FROM %s"), row(0, list("foo", "bar", "foobar")));
    }

    void check_does_not_apply_list(String condition) throws Throwable
    {
        assertRows(execute("UPDATE %s SET l = ['foo', 'bar', 'foobar'] WHERE k=0 IF " + condition),
                   row(false, list("foo", "bar", "foobar")));
        assertRows(execute("SELECT * FROM %s"), row(0, list("foo", "bar", "foobar")));
    }

    void check_invalid_list(String condition, Class<? extends Throwable> expected) throws Throwable
    {
        assertInvalidThrow(expected, "UPDATE %s SET l = ['foo', 'bar', 'foobar'] WHERE k=0 IF " + condition);
        assertRows(execute("SELECT * FROM %s"), row(0, list("foo", "bar", "foobar")));
    }

    /**
     * Migrated from cql_tests.py:TestCQL.list_item_conditional_test()
     */
    @Test
    public void testListItem() throws Throwable
    {
        for (boolean frozen : new boolean[]{ false, true })
        {
            createTable(String.format("CREATE TABLE %%s (k int PRIMARY KEY, l %s)",
                                      frozen
                                      ? "frozen<list<text>>"
                                      : "list<text>"));

            execute("INSERT INTO %s(k, l) VALUES (0, ['foo', 'bar', 'foobar'])");

            assertInvalidMessage("Invalid null value for list element access",
                                 "DELETE FROM %s WHERE k=0 IF l[?] = ?", null, "foobar");
            assertInvalidMessage("Invalid negative list index -2",
                                 "DELETE FROM %s WHERE k=0 IF l[?] = ?", -2, "foobar");

            assertRows(execute("DELETE FROM %s WHERE k=0 IF l[?] = ?", 1, null), row(false, list("foo", "bar", "foobar")));
            assertRows(execute("DELETE FROM %s WHERE k=0 IF l[?] = ?", 1, "foobar"), row(false, list("foo", "bar", "foobar")));
            assertRows(execute("SELECT * FROM %s"), row(0, list("foo", "bar", "foobar")));

            assertRows(execute("DELETE FROM %s WHERE k=0 IF l[?] = ?", 1, "bar"), row(true));
            assertEmpty(execute("SELECT * FROM %s"));
        }
    }

    /**
     * Test expanded functionality from CASSANDRA-6839, 
     * migrated from cql_tests.py:TestCQL.expanded_list_item_conditional_test()
     */
    @Test
    public void testExpandedListItem() throws Throwable
    {
        for (boolean frozen : new boolean[] {false, true})
        {
            createTable(String.format("CREATE TABLE %%s (k int PRIMARY KEY, l %s)",
                                      frozen
                                      ? "frozen<list<text>>"
                                      : "list<text>"));

            execute("INSERT INTO %s (k, l) VALUES (0, ['foo', 'bar', 'foobar'])");

            check_applies_list("l[1] < 'zzz'");
            check_applies_list("l[1] <= 'bar'");
            check_applies_list("l[1] > 'aaa'");
            check_applies_list("l[1] >= 'bar'");
            check_applies_list("l[1] != 'xxx'");
            check_applies_list("l[1] != null");
            check_applies_list("l[1] IN (null, 'xxx', 'bar')");
            check_applies_list("l[1] > 'aaa' AND l[1] < 'zzz'");

            // check beyond end of list
            check_applies_list("l[3] = null");
            check_applies_list("l[3] IN (null, 'xxx', 'bar')");

            check_does_not_apply_list("l[1] < 'aaa'");
            check_does_not_apply_list("l[1] <= 'aaa'");
            check_does_not_apply_list("l[1] > 'zzz'");
            check_does_not_apply_list("l[1] >= 'zzz'");
            check_does_not_apply_list("l[1] != 'bar'");
            check_does_not_apply_list("l[1] IN (null, 'xxx')");
            check_does_not_apply_list("l[1] IN ()");
            check_does_not_apply_list("l[1] != null AND l[1] IN ()");

            // check beyond end of list
            check_does_not_apply_list("l[3] != null");
            check_does_not_apply_list("l[3] = 'xxx'");

            check_invalid_list("l[1] < null", InvalidRequestException.class);
            check_invalid_list("l[1] <= null", InvalidRequestException.class);
            check_invalid_list("l[1] > null", InvalidRequestException.class);
            check_invalid_list("l[1] >= null", InvalidRequestException.class);
            check_invalid_list("l[1] IN null", SyntaxException.class);
            check_invalid_list("l[1] IN 367", SyntaxException.class);
            check_invalid_list("l[1] IN (1, 2, 3)", InvalidRequestException.class);
            check_invalid_list("l[1] CONTAINS 367", SyntaxException.class);
            check_invalid_list("l[1] CONTAINS KEY 367", SyntaxException.class);
            check_invalid_list("l[null] = null", InvalidRequestException.class);
        }
    }

    /**
     * Migrated from cql_tests.py:TestCQL.whole_set_conditional_test()
     */
    @Test
    public void testWholeSet() throws Throwable
    {
        for (boolean frozen : new boolean[] {false, true})
        {
            createTable(String.format("CREATE TABLE %%s (k int PRIMARY KEY, s %s)",
                                      frozen
                                      ? "frozen<set<text>>"
                                      : "set<text>"));

            execute("INSERT INTO %s (k, s) VALUES (0, {'bar', 'foo'})");

            check_applies_set("s = {'bar', 'foo'}");
            check_applies_set("s = {'foo', 'bar'}");
            check_applies_set("s != {'baz'}");
            check_applies_set("s > {'a'}");
            check_applies_set("s >= {'a'}");
            check_applies_set("s < {'z'}");
            check_applies_set("s <= {'z'}");
            check_applies_set("s IN (null, {'bar', 'foo'}, {'a'})");

            // multiple conditions
            check_applies_set("s > {'a'} AND s < {'z'}");
            check_applies_set("s IN (null, {'bar', 'foo'}, {'a'}) AND s IN ({'a'}, {'bar', 'foo'}, null)");

            // should not apply
            check_does_not_apply_set("s = {'baz'}");
            check_does_not_apply_set("s != {'bar', 'foo'}");
            check_does_not_apply_set("s > {'z'}");
            check_does_not_apply_set("s >= {'z'}");
            check_does_not_apply_set("s < {'a'}");
            check_does_not_apply_set("s <= {'a'}");
            check_does_not_apply_set("s IN ({'a'}, null)");
            check_does_not_apply_set("s IN ()");
            check_does_not_apply_set("s != null AND s IN ()");

            check_invalid_set("s = {null}", InvalidRequestException.class);
            check_invalid_set("s < null", InvalidRequestException.class);
            check_invalid_set("s <= null", InvalidRequestException.class);
            check_invalid_set("s > null", InvalidRequestException.class);
            check_invalid_set("s >= null", InvalidRequestException.class);
            check_invalid_set("s IN null", SyntaxException.class);
            check_invalid_set("s IN 367", SyntaxException.class);
            check_invalid_set("s CONTAINS KEY 123", SyntaxException.class);

            // element access is not allow for sets
            check_invalid_set("s['foo'] = 'foobar'", InvalidRequestException.class);

            // not supported yet
            check_invalid_set("m CONTAINS 'bar'", SyntaxException.class);
        }
    }

    void check_applies_set(String condition) throws Throwable
    {
        assertRows(execute("UPDATE %s SET s = {'bar', 'foo'} WHERE k=0 IF " + condition), row(true));
        assertRows(execute("SELECT * FROM %s"), row(0, set("bar", "foo")));
    }

    void check_does_not_apply_set(String condition) throws Throwable
    {
        assertRows(execute("UPDATE %s SET s = {'bar', 'foo'} WHERE k=0 IF " + condition), row(false, set("bar", "foo")));
        assertRows(execute("SELECT * FROM %s"), row(0, set("bar", "foo")));
    }

    void check_invalid_set(String condition, Class<? extends Throwable> expected) throws Throwable
    {
        assertInvalidThrow(expected, "UPDATE %s SET s = {'bar', 'foo'} WHERE k=0 IF " + condition);
        assertRows(execute("SELECT * FROM %s"), row(0, set("bar", "foo")));
    }

    /**
     * Migrated from cql_tests.py:TestCQL.whole_map_conditional_test()
     */
    @Test
    public void testWholeMap() throws Throwable
    {
        for (boolean frozen : new boolean[] {false, true})
        {
            createTable(String.format("CREATE TABLE %%s (k int PRIMARY KEY, m %s)",
                                      frozen
                                      ? "frozen<map<text, text>>"
                                      : "map<text, text>"));

            execute("INSERT INTO %s (k, m) VALUES (0, {'foo' : 'bar'})");

            check_applies_map("m = {'foo': 'bar'}");
            check_applies_map("m > {'a': 'a'}");
            check_applies_map("m >= {'a': 'a'}");
            check_applies_map("m < {'z': 'z'}");
            check_applies_map("m <= {'z': 'z'}");
            check_applies_map("m != {'a': 'a'}");
            check_applies_map("m IN (null, {'a': 'a'}, {'foo': 'bar'})");

            // multiple conditions
            check_applies_map("m > {'a': 'a'} AND m < {'z': 'z'}");
            check_applies_map("m != null AND m IN (null, {'a': 'a'}, {'foo': 'bar'})");

            // should not apply
            check_does_not_apply_map("m = {'a': 'a'}");
            check_does_not_apply_map("m > {'z': 'z'}");
            check_does_not_apply_map("m >= {'z': 'z'}");
            check_does_not_apply_map("m < {'a': 'a'}");
            check_does_not_apply_map("m <= {'a': 'a'}");
            check_does_not_apply_map("m != {'foo': 'bar'}");
            check_does_not_apply_map("m IN ({'a': 'a'}, null)");
            check_does_not_apply_map("m IN ()");
            check_does_not_apply_map("m = null AND m != null");

            check_invalid_map("m = {null: null}", InvalidRequestException.class);
            check_invalid_map("m = {'a': null}", InvalidRequestException.class);
            check_invalid_map("m = {null: 'a'}", InvalidRequestException.class);
            check_invalid_map("m < null", InvalidRequestException.class);
            check_invalid_map("m IN null", SyntaxException.class);

            // not supported yet
            check_invalid_map("m CONTAINS 'bar'", SyntaxException.class);
            check_invalid_map("m CONTAINS KEY 'foo'", SyntaxException.class);
            check_invalid_map("m CONTAINS null", SyntaxException.class);
            check_invalid_map("m CONTAINS KEY null", SyntaxException.class);
        }
    }

    /**
     * Migrated from cql_tests.py:TestCQL.map_item_conditional_test()
     */
    @Test
    public void testMapItem() throws Throwable
    {
        for (boolean frozen : new boolean[]{ false, true })
        {
            createTable(String.format("CREATE TABLE %%s (k int PRIMARY KEY, m %s)",
                                      frozen
                                      ? "frozen<map<text, text>>"
                                      : "map<text, text>"));

            execute("INSERT INTO %s (k, m) VALUES (0, {'foo' : 'bar'})");
            assertInvalidMessage("Invalid null value for map element access",
                                 "DELETE FROM %s WHERE k=0 IF m[?] = ?", null, "foo");
            assertRows(execute("DELETE FROM %s WHERE k=0 IF m[?] = ?", "foo", "foo"), row(false, map("foo", "bar")));
            assertRows(execute("DELETE FROM %s WHERE k=0 IF m[?] = ?", "foo", null), row(false, map("foo", "bar")));
            assertRows(execute("SELECT * FROM %s"), row(0, map("foo", "bar")));

            assertRows(execute("DELETE FROM %s WHERE k=0 IF m[?] = ?", "foo", "bar"), row(true));
            assertEmpty(execute("SELECT * FROM %s"));

            execute("INSERT INTO %s(k, m) VALUES (1, null)");
            if (frozen)
                assertInvalidMessage("Invalid operation (m['foo'] = 'bar') for frozen collection column m",
                                     "UPDATE %s set m['foo'] = 'bar', m['bar'] = 'foo' WHERE k = 1 IF m[?] IN (?, ?)", "foo", "blah", null);
            else
                assertRows(execute("UPDATE %s set m['foo'] = 'bar', m['bar'] = 'foo' WHERE k = 1 IF m[?] IN (?, ?)", "foo", "blah", null), row(true));
        }
    }

    /**
     * Test expanded functionality from CASSANDRA-6839,
     * migrated from cql_tests.py:TestCQL.expanded_map_item_conditional_test()
     */
    @Test
    public void testExpandedMapItem() throws Throwable
    {
        for (boolean frozen : new boolean[]{ false, true })
        {
            createTable(String.format("CREATE TABLE %%s (k int PRIMARY KEY, m %s)",
                                      frozen
                                      ? "frozen<map<text, text>>"
                                      : "map<text, text>"));

            execute("INSERT INTO %s (k, m) VALUES (0, {'foo' : 'bar'})");

            check_applies_map("m['xxx'] = null");
            check_applies_map("m['foo'] < 'zzz'");
            check_applies_map("m['foo'] <= 'bar'");
            check_applies_map("m['foo'] > 'aaa'");
            check_applies_map("m['foo'] >= 'bar'");
            check_applies_map("m['foo'] != 'xxx'");
            check_applies_map("m['foo'] != null");
            check_applies_map("m['foo'] IN (null, 'xxx', 'bar')");
            check_applies_map("m['xxx'] IN (null, 'xxx', 'bar')"); // m['xxx'] is not set

            // multiple conditions
            check_applies_map("m['foo'] < 'zzz' AND m['foo'] > 'aaa'");

            check_does_not_apply_map("m['foo'] < 'aaa'");
            check_does_not_apply_map("m['foo'] <= 'aaa'");
            check_does_not_apply_map("m['foo'] > 'zzz'");
            check_does_not_apply_map("m['foo'] >= 'zzz'");
            check_does_not_apply_map("m['foo'] != 'bar'");
            check_does_not_apply_map("m['xxx'] != null");  // m['xxx'] is not set
            check_does_not_apply_map("m['foo'] IN (null, 'xxx')");
            check_does_not_apply_map("m['foo'] IN ()");
            check_does_not_apply_map("m['foo'] != null AND m['foo'] = null");

            check_invalid_map("m['foo'] < null", InvalidRequestException.class);
            check_invalid_map("m['foo'] <= null", InvalidRequestException.class);
            check_invalid_map("m['foo'] > null", InvalidRequestException.class);
            check_invalid_map("m['foo'] >= null", InvalidRequestException.class);
            check_invalid_map("m['foo'] IN null", SyntaxException.class);
            check_invalid_map("m['foo'] IN 367", SyntaxException.class);
            check_invalid_map("m['foo'] IN (1, 2, 3)", InvalidRequestException.class);
            check_invalid_map("m['foo'] CONTAINS 367", SyntaxException.class);
            check_invalid_map("m['foo'] CONTAINS KEY 367", SyntaxException.class);
            check_invalid_map("m[null] = null", InvalidRequestException.class);
        }
    }

    void check_applies_map(String condition) throws Throwable
    {
        assertRows(execute("UPDATE %s SET m = {'foo': 'bar'} WHERE k=0 IF " + condition), row(true));
        assertRows(execute("SELECT * FROM %s"), row(0, map("foo", "bar")));
    }

    void check_does_not_apply_map(String condition) throws Throwable
    {
        assertRows(execute("UPDATE %s SET m = {'foo': 'bar'} WHERE k=0 IF " + condition), row(false, map("foo", "bar")));
        assertRows(execute("SELECT * FROM %s"), row(0, map("foo", "bar")));
    }

    void check_invalid_map(String condition, Class<? extends Throwable> expected) throws Throwable
    {
        assertInvalidThrow(expected, "UPDATE %s SET m = {'foo': 'bar'} WHERE k=0 IF " + condition);
        assertRows(execute("SELECT * FROM %s"), row(0, map("foo", "bar")));
    }

    /**
     * Test for 7499,
     * migrated from cql_tests.py:TestCQL.cas_and_list_index_test()
     */
    @Test
    public void testCasAndListIndex() throws Throwable
    {
        createTable("CREATE TABLE %s ( k int PRIMARY KEY, v text, l list<text>)");

        execute("INSERT INTO %s (k, v, l) VALUES(0, 'foobar', ['foi', 'bar'])");

        assertRows(execute("UPDATE %s SET l[0] = 'foo' WHERE k = 0 IF v = 'barfoo'"), row(false, "foobar"));
        assertRows(execute("UPDATE %s SET l[0] = 'foo' WHERE k = 0 IF v = 'foobar'"), row(true));

        assertRows(execute("SELECT * FROM %s"), row(0, list("foo", "bar"), "foobar"));

    }

    /**
     * Migrated from cql_tests.py:TestCQL.conditional_ddl_keyspace_test()
     */
    @Test
    public void testDropCreateKeyspaceIfNotExists() throws Throwable
    {
        String keyspace =  KEYSPACE_PER_TEST;

        dropPerTestKeyspace();

        // try dropping when doesn't exist
        dropPerTestKeyspace();

        // create and confirm
        schemaChange("CREATE KEYSPACE IF NOT EXISTS " + keyspace + " WITH replication = { 'class':'SimpleStrategy', 'replication_factor':1} and durable_writes = true ");
        assertRows(execute(format("select durable_writes from %s.%s where keyspace_name = ?",
                                  SchemaKeyspace.NAME,
                                  SchemaKeyspace.KEYSPACES),
                           keyspace),
                   row(true));

        // unsuccessful create since it's already there, confirm settings don't change
        schemaChange("CREATE KEYSPACE IF NOT EXISTS " + keyspace + " WITH replication = {'class':'SimpleStrategy', 'replication_factor':1} and durable_writes = false ");

        assertRows(execute(format("select durable_writes from %s.%s where keyspace_name = ?",
                                  SchemaKeyspace.NAME,
                                  SchemaKeyspace.KEYSPACES),
                           keyspace),
                   row(true));

        // drop and confirm
        schemaChange("DROP KEYSPACE IF EXISTS " + keyspace);

        assertEmpty(execute(format("select * from %s.%s where keyspace_name = ?", SchemaKeyspace.NAME, SchemaKeyspace.KEYSPACES),
                            keyspace));
    }


    /**
     * Migrated from cql_tests.py:TestCQL.conditional_ddl_table_test()
     */
    @Test
    public void testDropCreateTableIfNotExists() throws Throwable
    {
        String tableName = createTableName();
        String fullTableName = KEYSPACE + "." + tableName;

        // try dropping when doesn't exist
        schemaChange("DROP TABLE IF EXISTS " + fullTableName);

        // create and confirm
        schemaChange("CREATE TABLE IF NOT EXISTS " + fullTableName + " (id text PRIMARY KEY, value1 blob) with comment = 'foo'");

        assertRows(execute("select comment from system_schema.tables where keyspace_name = ? and table_name = ?", KEYSPACE, tableName),
                   row("foo"));

        // unsuccessful create since it's already there, confirm settings don't change
        schemaChange("CREATE TABLE IF NOT EXISTS " + fullTableName + " (id text PRIMARY KEY, value2 blob)with comment = 'bar'");

        assertRows(execute("select comment from system_schema.tables where keyspace_name = ? and table_name = ?", KEYSPACE, tableName),
                   row("foo"));

        // drop and confirm
        schemaChange("DROP TABLE IF EXISTS " + fullTableName);

        assertEmpty(execute("select * from system_schema.tables where keyspace_name = ? and table_name = ?", KEYSPACE, tableName));
    }

    /**
     * Migrated from cql_tests.py:TestCQL.conditional_ddl_index_test()
     */
    @Test
    public void testDropCreateIndexIfNotExists() throws Throwable
    {
        String tableName = createTable("CREATE TABLE %s (id text PRIMARY KEY, value1 blob, value2 blob)with comment = 'foo'");

        execute("use " + KEYSPACE);

        // try dropping when doesn't exist
        schemaChange("DROP INDEX IF EXISTS myindex");

        // create and confirm
        createIndex("CREATE INDEX IF NOT EXISTS myindex ON %s (value1)");

        assertTrue(waitForIndex(KEYSPACE, tableName, "myindex"));

        // unsuccessful create since it's already there
        execute("CREATE INDEX IF NOT EXISTS myindex ON %s (value1)");

        // drop and confirm
        execute("DROP INDEX IF EXISTS myindex");

        Object[][] rows = getRows(execute("select index_name from system.\"IndexInfo\" where table_name = ?", tableName));
        assertEquals(0, rows.length);
    }

    /**
     * Migrated from cql_tests.py:TestCQL.conditional_ddl_type_test()
     */
    @Test
    public void testDropCreateTypeIfNotExists() throws Throwable
    {
        execute("use " + KEYSPACE);

        // try dropping when doesn 't exist
        execute("DROP TYPE IF EXISTS mytype");

        // create and confirm
        execute("CREATE TYPE IF NOT EXISTS mytype (somefield int)");
        assertRows(execute(format("SELECT type_name from %s.%s where keyspace_name = ? and type_name = ?",
                                  SchemaKeyspace.NAME,
                                  SchemaKeyspace.TYPES),
                           KEYSPACE,
                           "mytype"),
                   row("mytype"));

        // unsuccessful create since it 's already there
        // TODO: confirm this create attempt doesn't alter type field from int to blob
        execute("CREATE TYPE IF NOT EXISTS mytype (somefield blob)");

        // drop and confirm
        execute("DROP TYPE IF EXISTS mytype");
        assertEmpty(execute(format("SELECT type_name from %s.%s where keyspace_name = ? and type_name = ?",
                                   SchemaKeyspace.NAME,
                                   SchemaKeyspace.TYPES),
                            KEYSPACE,
                            "mytype"));
    }

    @Test
    public void testConditionalUpdatesOnStaticColumns() throws Throwable
    {
        createTable("CREATE TABLE %s (a int, b int, s int static, d text, PRIMARY KEY (a, b))");

        assertInvalidMessage("Invalid 'unset' value in condition", "UPDATE %s SET s = 6 WHERE a = 6 IF s = ?", unset());

        // pre-existing row
        execute("INSERT INTO %s (a, b, s, d) values (6, 6, 100, 'a')");
        assertRows(execute("UPDATE %s SET s = 6 WHERE a = 6 IF s = 100"),
                   row(true));
        assertRows(execute("SELECT * FROM %s WHERE a = 6"),
                   row(6, 6, 6, "a"));

        execute("INSERT INTO %s (a, b, s, d) values (7, 7, 100, 'a')");
        assertRows(execute("UPDATE %s SET s = 7 WHERE a = 7 IF s = 101"),
                   row(false, 100));
        assertRows(execute("SELECT * FROM %s WHERE a = 7"),
                   row(7, 7, 100, "a"));

        // pre-existing row with null in the static column
        execute("INSERT INTO %s (a, b, d) values (7, 7, 'a')");
        assertRows(execute("UPDATE %s SET s = 7 WHERE a = 7 IF s = NULL"),
                   row(false, 100));
        assertRows(execute("SELECT * FROM %s WHERE a = 7"),
                   row(7, 7, 100, "a"));

        // deleting row before CAS makes it effectively non-existing
        execute("DELETE FROM %s WHERE a = 8;");
        assertRows(execute("UPDATE %s SET s = 8 WHERE a = 8 IF s = NULL"),
                   row(true));
        assertRows(execute("SELECT * FROM %s WHERE a = 8"),
                   row(8, null, 8, null));
    }

    @Test
    public void testConditionalUpdatesWithNonExistingValues() throws Throwable
    {
        createTable("CREATE TABLE %s (a int, b int, s int static, d text, PRIMARY KEY (a, b))");

        assertRows(execute("UPDATE %s SET s = 1 WHERE a = 1 IF s = NULL"),
                   row(true));
        assertRows(execute("SELECT a, s, d FROM %s WHERE a = 1"),
                   row(1, 1, null));

        assertRows(execute("UPDATE %s SET s = 2 WHERE a = 2 IF s IN (10,20,NULL)"),
                   row(true));
        assertRows(execute("SELECT a, s, d FROM %s WHERE a = 2"),
                   row(2, 2, null));

        assertRows(execute("UPDATE %s SET s = 4 WHERE a = 4 IF s != 4"),
                   row(true));
        assertRows(execute("SELECT a, s, d FROM %s WHERE a = 4"),
                   row(4, 4, null));

        // rejected: IN doesn't contain null
<<<<<<< HEAD
        assertRows(execute("UPDATE %s SET s = 3 WHERE a = 3 IF s IN (10,20,30)"),
=======
        assertRows(execute("UPDATE %s SET s = 30 WHERE a = 3 IF s IN ?", list(10,20,30)),
>>>>>>> 9a5aef09
                   row(false));
        assertEmpty(execute("SELECT a, s, d FROM %s WHERE a = 3"));

        // rejected: comparing number with NULL always returns false
        for (String operator : new String[]{ ">", "<", ">=", "<=", "=" })
        {
            assertRows(execute("UPDATE %s SET s = 50 WHERE a = 5 IF s " + operator + " ?", 3),
                       row(false));
            assertEmpty(execute("SELECT * FROM %s WHERE a = 5"));
        }
    }

    @Test
    public void testConditionalUpdatesWithNullValues() throws Throwable
    {
        createTable("CREATE TABLE %s (a int, b int, s int static, d int, PRIMARY KEY (a, b))");

        // pre-populate, leave out static column
        for (int i = 1; i <= 5; i++)
        {
            execute("INSERT INTO %s (a, b) VALUES (?, ?)", i, 1);
            execute("INSERT INTO %s (a, b) VALUES (?, ?)", i, 2);
        }

        assertRows(execute("UPDATE %s SET s = 100 WHERE a = 1 IF s = NULL"),
                   row(true));
        assertRows(execute("SELECT a, b, s, d FROM %s WHERE a = 1"),
                   row(1, 1, 100, null),
                   row(1, 2, 100, null));

        assertRows(execute("UPDATE %s SET s = 200 WHERE a = 2 IF s IN (10,20,NULL)"),
                   row(true));
        assertRows(execute("SELECT a, b, s, d FROM %s WHERE a = 2"),
                   row(2, 1, 200, null),
                   row(2, 2, 200, null));

        // rejected: IN doesn't contain null
<<<<<<< HEAD
        assertRows(execute("UPDATE %s SET s = 30 WHERE a = 3 IF s IN (10,20,30)"),
                   row(false, null));
        assertRows(execute("SELECT * FROM %s WHERE a = 3"),
                   row(3, 1, null, null),
                   row(3, 2, null, null));

        assertRows(execute("UPDATE %s SET s = 400 WHERE a = 4 IF s IN (10,20,NULL)"),
                   row(true));
        assertRows(execute("SELECT * FROM %s WHERE a = 4"),
                   row(4, 1, 400, null),
                   row(4, 2, 400, null));
=======
        assertRows(execute("UPDATE %s SET s = 3 WHERE a = 3 IF s IN ?", list(10,20,30)),
                   row(false));
        assertEmpty(execute("SELECT a, s, d FROM %s WHERE a = 3"));
>>>>>>> 9a5aef09

        // rejected: comparing number with NULL always returns false
        for (String operator: new String[] { ">", "<", ">=", "<=", "="})
        {
<<<<<<< HEAD
            assertRows(execute("UPDATE %s SET s = 50 WHERE a = 5 IF s " + operator + " 3"),
                       row(false, null));
            assertRows(execute("SELECT * FROM %s WHERE a = 5"),
                       row(5, 1, null, null),
                       row(5, 2, null, null));
=======
            assertRows(execute("UPDATE %s SET s = 50 WHERE a = 5 IF s " + operator + " ?", 3),
                       row(false));
            assertEmpty(execute("SELECT * FROM %s WHERE a = 5"));
>>>>>>> 9a5aef09
        }

        assertRows(execute("UPDATE %s SET s = 500 WHERE a = 5 IF s != 5"),
                   row(true));
        assertRows(execute("SELECT a, b, s, d FROM %s WHERE a = 5"),
                   row(5, 1, 500, null),
                   row(5, 2, 500, null));

        // Similar test, although with two static columns to test limits
        createTable("CREATE TABLE %s (a int, b int, s1 int static, s2 int static, d int, PRIMARY KEY (a, b))");

        for (int i = 1; i <= 5; i++)
            for (int j = 0; j < 5; j++)
                execute("INSERT INTO %s (a, b, d) VALUES (?, ?, ?)", i, j, i + j);

        assertRows(execute("UPDATE %s SET s2 = 100 WHERE a = 1 IF s1 = NULL"),
                   row(true));

        execute("INSERT INTO %s (a, b, s1) VALUES (?, ?, ?)", 2, 2, 2);
        assertRows(execute("UPDATE %s SET s1 = 100 WHERE a = 2 IF s2 = NULL"),
                   row(true));

        execute("INSERT INTO %s (a, b, s1) VALUES (?, ?, ?)", 2, 2, 2);
        assertRows(execute("UPDATE %s SET s1 = 100 WHERE a = 2 IF s2 = NULL"),
                   row(true));
    }

    @Test
    public void testStaticsWithMultipleConditions() throws Throwable
    {
<<<<<<< HEAD
        createTable("CREATE TABLE %s (a int, b int, s1 int static, s2 int static, d int, PRIMARY KEY (a, b))");

        for (int i = 1; i <= 5; i++)
        {
            execute("INSERT INTO %s (a, b, d) VALUES (?, ?, ?)", i, 1, 5);
            execute("INSERT INTO %s (a, b, d) VALUES (?, ?, ?)", i, 2, 6);
        }

        assertRows(execute("BEGIN BATCH\n"
                           + "UPDATE %1$s SET s2 = 102 WHERE a = 1 IF s1 = null;\n"
                           + "UPDATE %1$s SET s1 = 101 WHERE a = 1 IF s2 = null;\n"
                           + "APPLY BATCH"),
=======
        assertRows(execute("UPDATE %s SET s = 1 WHERE a = 1 IF s = ?", (Integer) null),
                   row(true));
        assertRows(execute("SELECT a, s, d FROM %s WHERE a = 1"),
                   row(1, 1, null));

        assertRows(execute("UPDATE %s SET s = 2 WHERE a = 2 IF s IN (?, ?, ?)", 10,20,null),
>>>>>>> 9a5aef09
                   row(true));
        assertRows(execute("SELECT * FROM %s WHERE a = 1"),
                   row(1, 1, 101, 102, 5),
                   row(1, 2, 101, 102, 6));

<<<<<<< HEAD

        assertRows(execute("BEGIN BATCH\n"
                           + "UPDATE %1$s SET s2 = 202 WHERE a = 2 IF s1 = null;\n"
                           + "UPDATE %1$s SET s1 = 201 WHERE a = 2 IF s2 = null;\n"
                           + "UPDATE %1$s SET d = 203 WHERE a = 2 AND b = 1 IF d = 5;\n"
                           + "UPDATE %1$s SET d = 204 WHERE a = 2 AND b = 2 IF d = 6;\n"
                           + "APPLY BATCH"),
=======
        assertRows(execute("UPDATE %s SET s = 4 WHERE a = 4 IF s != ?", 4 ),
>>>>>>> 9a5aef09
                   row(true));

        assertRows(execute("SELECT * FROM %s WHERE a = 2"),
                   row(2, 1, 201, 202, 203),
                   row(2, 2, 201, 202, 204));

        assertRows(execute("BEGIN BATCH\n"
                           + "UPDATE %1$s SET s2 = 202 WHERE a = 20 IF s1 = null;\n"
                           + "UPDATE %1$s SET s1 = 201 WHERE a = 20 IF s2 = null;\n"
                           + "UPDATE %1$s SET d = 203 WHERE a = 20 AND b = 1 IF d = 5;\n"
                           + "UPDATE %1$s SET d = 204 WHERE a = 20 AND b = 2 IF d = 6;\n"
                           + "APPLY BATCH"),
                   row(false));
    }

    @Test
    public void testConditionalUpdatesWithNullValuesWithBatch() throws Throwable
    {
        createTable("CREATE TABLE %s (a int, b int, s int static, d text, PRIMARY KEY (a, b))");

        // pre-populate, leave out static column
        for (int i = 1; i <= 6; i++)
            execute("INSERT INTO %s (a, b) VALUES (?, ?)", i, i);

        // applied: null is indistiguishable from empty value, lwt condition is executed before INSERT
        assertRows(execute("BEGIN BATCH\n"
                           + "INSERT INTO %1$s (a, b, d) values (2, 2, 'a');\n"
                           + "UPDATE %1$s SET s = 2 WHERE a = 2 IF s = null;\n"
                           + "APPLY BATCH"),
                   row(true));
        assertRows(execute("SELECT * FROM %s WHERE a = 2"),
                   row(2, 2, 2, "a"));

        // rejected: comparing number with null value always returns false
        for (String operator: new String[] { ">", "<", ">=", "<=", "="})
        {
            assertRows(execute("BEGIN BATCH\n"
                               + "INSERT INTO %1$s (a, b, s, d) values (3, 3, 40, 'a');\n"
                               + "UPDATE %1$s SET s = 30 WHERE a = 3 IF s " + operator + " 5;\n"
                               + "APPLY BATCH"),
                       row(false, 3, 3, null));
            assertRows(execute("SELECT * FROM %s WHERE a = 3"),
                       row(3, 3, null, null));
        }

        // applied: lwt condition is executed before INSERT, update is applied after it
        assertRows(execute("BEGIN BATCH\n"
                           + "INSERT INTO %1$s (a, b, s, d) values (4, 4, 4, 'a');\n"
                           + "UPDATE %1$s SET s = 5 WHERE a = 4 IF s = null;\n"
                           + "APPLY BATCH"),
                   row(true));
        assertRows(execute("SELECT * FROM %s WHERE a = 4"),
                   row(4, 4, 5, "a"));

        assertRows(execute("BEGIN BATCH\n"
                           + "INSERT INTO %1$s (a, b, s, d) values (5, 5, 5, 'a');\n"
                           + "UPDATE %1$s SET s = 6 WHERE a = 5 IF s IN (1,2,null);\n"
                           + "APPLY BATCH"),
                   row(true));
        assertRows(execute("SELECT * FROM %s WHERE a = 5"),
                   row(5, 5, 6, "a"));

        // rejected: IN doesn't contain null
        assertRows(execute("BEGIN BATCH\n"
                           + "INSERT INTO %1$s (a, b, s, d) values (6, 6, 70, 'a');\n"
                           + "UPDATE %1$s SET s = 60 WHERE a = 6 IF s IN (1,2,3);\n"
                           + "APPLY BATCH"),
                   row(false, 6, 6, null));
        assertRows(execute("SELECT * FROM %s WHERE a = 6"),
                   row(6, 6, null, null));
    }

    @Test
    public void testConditionalUpdatesWithNonExistingValuesWithBatch() throws Throwable
    {
        createTable("CREATE TABLE %s (a int, b int, s int static, d text, PRIMARY KEY (a, b))");

        assertRows(execute("BEGIN BATCH\n"
                           + "INSERT INTO %1$s (a, b, d) values (2, 2, 'a');\n"
                           + "UPDATE %1$s SET s = 2 WHERE a = 2 IF s = null;\n"
                           + "APPLY BATCH"),
                   row(true));
        assertRows(execute("SELECT * FROM %s WHERE a = 2"),
                   row(2, 2, 2, "a"));

        // applied: lwt condition is executed before INSERT, update is applied after it
        assertRows(execute("BEGIN BATCH\n"
                           + "INSERT INTO %1$s (a, b, s, d) values (4, 4, 4, 'a');\n"
                           + "UPDATE %1$s SET s = 5 WHERE a = 4 IF s = null;\n"
                           + "APPLY BATCH"),
                   row(true));
        assertRows(execute("SELECT * FROM %s WHERE a = 4"),
                   row(4, 4, 5, "a")); // Note that the update wins because 5 > 4 (we have a timestamp tie, so values are used)

        assertRows(execute("BEGIN BATCH\n"
                           + "INSERT INTO %1$s (a, b, s, d) values (5, 5, 5, 'a');\n"
                           + "UPDATE %1$s SET s = 6 WHERE a = 5 IF s IN (1,2,null);\n"
                           + "APPLY BATCH"),
                   row(true));
        assertRows(execute("SELECT * FROM %s WHERE a = 5"),
                   row(5, 5, 6, "a")); // Same as above

        assertRows(execute("BEGIN BATCH\n"
                           + "INSERT INTO %1$s (a, b, s, d) values (7, 7, 7, 'a');\n"
                           + "UPDATE %1$s SET s = 8 WHERE a = 7 IF s != 7;\n"
                           + "APPLY BATCH"),
                   row(true));
        assertRows(execute("SELECT * FROM %s WHERE a = 7"),
                   row(7, 7, 8, "a")); // Same as above

        // rejected: comparing number with non-existing value always returns false
        for (String operator: new String[] { ">", "<", ">=", "<=", "="})
        {
            assertRows(execute("BEGIN BATCH\n"
                               + "INSERT INTO %1$s (a, b, s, d) values (3, 3, 3, 'a');\n"
                               + "UPDATE %1$s SET s = 3 WHERE a = 3 IF s " + operator + " 5;\n"
                               + "APPLY BATCH"),
                       row(false));
            assertEmpty(execute("SELECT * FROM %s WHERE a = 3"));
        }

        // rejected: IN doesn't contain null
        assertRows(execute("BEGIN BATCH\n"
                           + "INSERT INTO %1$s (a, b, s, d) values (6, 6, 6, 'a');\n"
                           + "UPDATE %1$s SET s = 7 WHERE a = 6 IF s IN (1,2,3);\n"
                           + "APPLY BATCH"),
                   row(false));
        assertEmpty(execute("SELECT * FROM %s WHERE a = 6"));
    }

    @Test
    public void testConditionalDeleteWithNullValues() throws Throwable
    {
        createTable("CREATE TABLE %s (a int, b int, s1 int static, s2 int static, v int, PRIMARY KEY (a, b))");

        for (int i = 1; i <= 5; i++)
            execute("INSERT INTO %s (a, b, s1, s2, v) VALUES (?, ?, ?, ?, ?)", i, i, i, null, i);

        assertRows(execute("DELETE s1 FROM %s WHERE a = 1 IF s2 = ?", (Integer) null),
                   row(true));
        assertRows(execute("SELECT * FROM %s WHERE a = 1"),
                   row(1, 1, null, null, 1));

        // rejected: IN doesn't contain null
        assertRows(execute("DELETE s1 FROM %s WHERE a = 2 IF s2 IN ?", list(10,20,30)),
                   row(false, null));
        assertRows(execute("SELECT * FROM %s WHERE a = 2"),
                   row(2, 2, 2, null, 2));

        assertRows(execute("DELETE s1 FROM %s WHERE a = 3 IF s2 IN (?, ?, ?)", null, 20, 30),
                   row(true));
        assertRows(execute("SELECT * FROM %s WHERE a = 3"),
                   row(3, 3, null, null, 3));

        assertRows(execute("DELETE s1 FROM %s WHERE a = 4 IF s2 != ?", 4),
                   row(true));
        assertRows(execute("SELECT * FROM %s WHERE a = 4"),
                   row(4, 4, null, null, 4));

        // rejected: comparing number with NULL always returns false
        for (String operator : new String[]{ ">", "<", ">=", "<=", "=" })
        {
            assertRows(execute("DELETE s1 FROM %s WHERE a = 5 IF s2 " + operator + " ?", 3),
                       row(false, null));
            assertRows(execute("SELECT * FROM %s WHERE a = 5"),
                       row(5, 5, 5, null, 5));
        }
    }

    @Test
    public void testConditionalDeletesWithNonExistingValuesWithBatch() throws Throwable
    {
        createTable("CREATE TABLE %s (a int, b int, s1 int static, s2 int static, v int, PRIMARY KEY (a, b))");

        assertRows(execute("BEGIN BATCH\n"
                           + "INSERT INTO %1$s (a, b, s1, v) values (2, 2, 2, 2);\n"
                           + "DELETE s1 FROM %1$s WHERE a = 2 IF s2 = null;\n"
                           + "APPLY BATCH"),
                   row(true));
        assertRows(execute("SELECT * FROM %s WHERE a = 2"),
                   row(2, 2, null, null, 2));

        // rejected: comparing number with non-existing value always returns false
        for (String operator: new String[] { ">", "<", ">=", "<=", "="})
        {
            assertRows(execute("BEGIN BATCH\n"
                               + "INSERT INTO %1$s (a, b, s1, v) values (3, 3, 3, 3);\n"
                               + "DELETE s1 FROM %1$s WHERE a = 3 IF s2 " + operator + " 5;\n"
                               + "APPLY BATCH"),
                       row(false));
            assertEmpty(execute("SELECT * FROM %s WHERE a = 3"));
        }

        // rejected: IN doesn't contain null
        assertRows(execute("BEGIN BATCH\n"
                           + "INSERT INTO %1$s (a, b, s1, v) values (6, 6, 6, 6);\n"
                           + "DELETE s1 FROM %1$s WHERE a = 6 IF s2 IN (1,2,3);\n"
                           + "APPLY BATCH"),
                   row(false));
        assertEmpty(execute("SELECT * FROM %s WHERE a = 6"));

        // Note that on equal timestamp, tombstone wins so the DELETE wins
        assertRows(execute("BEGIN BATCH\n"
                           + "INSERT INTO %1$s (a, b, s1, v) values (4, 4, 4, 4);\n"
                           + "DELETE s1 FROM %1$s WHERE a = 4 IF s2 = null;\n"
                           + "APPLY BATCH"),
                   row(true));
        assertRows(execute("SELECT * FROM %s WHERE a = 4"),
                   row(4, 4, null, null, 4));

        // Note that on equal timestamp, tombstone wins so the DELETE wins
        assertRows(execute("BEGIN BATCH\n"
                           + "INSERT INTO %1$s (a, b, s1, v) VALUES (5, 5, 5, 5);\n"
                           + "DELETE s1 FROM %1$s WHERE a = 5 IF s1 IN (1,2,null);\n"
                           + "APPLY BATCH"),
                   row(true));
        assertRows(execute("SELECT * FROM %s WHERE a = 5"),
                   row(5, 5, null, null, 5));

        // Note that on equal timestamp, tombstone wins so the DELETE wins
        assertRows(execute("BEGIN BATCH\n"
                           + "INSERT INTO %1$s (a, b, s1, v) values (7, 7, 7, 7);\n"
                           + "DELETE s1 FROM %1$s WHERE a = 7 IF s2 != 7;\n"
                           + "APPLY BATCH"),
                   row(true));
        assertRows(execute("SELECT * FROM %s WHERE a = 7"),
                   row(7, 7, null, null, 7));
    }

    /**
     * Test for CASSANDRA-12060, using a table without clustering.
     */
    @Test
    public void testMultiExistConditionOnSameRowNoClustering() throws Throwable
    {
        createTable("CREATE TABLE %s (k int PRIMARY KEY, v1 text, v2 text)");

        // Multiple inserts on the same row with not exist conditions
        assertRows(execute("BEGIN BATCH "
                           + "INSERT INTO %1$s (k, v1) values (0, 'foo') IF NOT EXISTS; "
                           + "INSERT INTO %1$s (k, v2) values (0, 'bar') IF NOT EXISTS; "
                           + "APPLY BATCH"),
                   row(true));

        assertRows(execute("SELECT * FROM %s WHERE k = 0"), row(0, "foo", "bar"));

        // Same, but both insert on the same column: doing so would almost surely be a user error, but that's the
        // original case reported in #12867, so being thorough.
        assertRows(execute("BEGIN BATCH "
                           + "INSERT INTO %1$s (k, v1) values (1, 'foo') IF NOT EXISTS; "
                           + "INSERT INTO %1$s (k, v1) values (1, 'bar') IF NOT EXISTS; "
                           + "APPLY BATCH"),
                   row(true));

        // As all statement gets the same timestamp, the biggest value ends up winning, so that's "foo"
        assertRows(execute("SELECT * FROM %s WHERE k = 1"), row(1, "foo", null));

        // Multiple deletes on the same row with exists conditions (note that this is somewhat non-sensical, one of the
        // delete is redundant, we're just checking it doesn't break something)
        assertRows(execute("BEGIN BATCH "
                           + "DELETE FROM %1$s WHERE k = 0 IF EXISTS; "
                           + "DELETE FROM %1$s WHERE k = 0 IF EXISTS; "
                           + "APPLY BATCH"),
                   row(true));

        assertEmpty(execute("SELECT * FROM %s WHERE k = 0"));

        // Validate we can't mix different type of conditions however
        assertInvalidMessage("Cannot mix IF EXISTS and IF NOT EXISTS conditions for the same row",
                             "BEGIN BATCH "
                           + "INSERT INTO %1$s (k, v1) values (1, 'foo') IF NOT EXISTS; "
                           + "DELETE FROM %1$s WHERE k = 1 IF EXISTS; "
                           + "APPLY BATCH");

        assertInvalidMessage("Cannot mix IF conditions and IF NOT EXISTS for the same row",
                             "BEGIN BATCH "
                             + "INSERT INTO %1$s (k, v1) values (1, 'foo') IF NOT EXISTS; "
                             + "UPDATE %1$s SET v2 = 'bar' WHERE k = 1 IF v1 = 'foo'; "
                             + "APPLY BATCH");
    }

    /**
     * Test for CASSANDRA-12060, using a table with clustering.
     */
    @Test
    public void testMultiExistConditionOnSameRowClustering() throws Throwable
    {
        createTable("CREATE TABLE %s (k int, t int, v1 text, v2 text, PRIMARY KEY (k, t))");

        // Multiple inserts on the same row with not exist conditions
        assertRows(execute("BEGIN BATCH "
                           + "INSERT INTO %1$s (k, t, v1) values (0, 0, 'foo') IF NOT EXISTS; "
                           + "INSERT INTO %1$s (k, t, v2) values (0, 0, 'bar') IF NOT EXISTS; "
                           + "APPLY BATCH"),
                   row(true));

        assertRows(execute("SELECT * FROM %s WHERE k = 0"), row(0, 0, "foo", "bar"));

        // Same, but both insert on the same column: doing so would almost surely be a user error, but that's the
        // original case reported in #12867, so being thorough.
        assertRows(execute("BEGIN BATCH "
                           + "INSERT INTO %1$s (k, t, v1) values (1, 0, 'foo') IF NOT EXISTS; "
                           + "INSERT INTO %1$s (k, t, v1) values (1, 0, 'bar') IF NOT EXISTS; "
                           + "APPLY BATCH"),
                   row(true));

        // As all statement gets the same timestamp, the biggest value ends up winning, so that's "foo"
        assertRows(execute("SELECT * FROM %s WHERE k = 1"), row(1, 0, "foo", null));

        // Multiple deletes on the same row with exists conditions (note that this is somewhat non-sensical, one of the
        // delete is redundant, we're just checking it doesn't break something)
        assertRows(execute("BEGIN BATCH "
                           + "DELETE FROM %1$s WHERE k = 0 AND t = 0 IF EXISTS; "
                           + "DELETE FROM %1$s WHERE k = 0 AND t = 0 IF EXISTS; "
                           + "APPLY BATCH"),
                   row(true));

        assertEmpty(execute("SELECT * FROM %s WHERE k = 0"));

        // Validate we can't mix different type of conditions however
        assertInvalidMessage("Cannot mix IF EXISTS and IF NOT EXISTS conditions for the same row",
                             "BEGIN BATCH "
                             + "INSERT INTO %1$s (k, t, v1) values (1, 0, 'foo') IF NOT EXISTS; "
                             + "DELETE FROM %1$s WHERE k = 1 AND t = 0 IF EXISTS; "
                             + "APPLY BATCH");

        assertInvalidMessage("Cannot mix IF conditions and IF NOT EXISTS for the same row",
                             "BEGIN BATCH "
                             + "INSERT INTO %1$s (k, t, v1) values (1, 0, 'foo') IF NOT EXISTS; "
                             + "UPDATE %1$s SET v2 = 'bar' WHERE k = 1 AND t = 0 IF v1 = 'foo'; "
                             + "APPLY BATCH");
    }
}<|MERGE_RESOLUTION|>--- conflicted
+++ resolved
@@ -27,7 +27,6 @@
 
 import static java.lang.String.format;
 import static org.junit.Assert.assertEquals;
-import static org.junit.Assert.assertThat;
 import static org.junit.Assert.assertTrue;
 
 public class InsertUpdateIfConditionTest extends CQLTester
@@ -114,18 +113,13 @@
         // Shouldn't apply
         assertRows(execute("UPDATE %s SET v1 = 3, v2 = 'bar' WHERE k = 0 IF EXISTS"), row(false));
 
-<<<<<<< HEAD
-        // Shouldn't apply
+        // Should apply
         assertEmpty(execute("SELECT * FROM %s WHERE k = 0"));
-        assertRows(execute("DELETE FROM %s WHERE k = 0 IF v1 IN (null)"), row(true));
+        assertRows(execute("DELETE FROM %s WHERE k = 0 IF v1 IN (?)", (Integer) null), row(true));
 
         createTable(" CREATE TABLE %s (k int, c int, v1 text, PRIMARY KEY(k, c))");
         assertInvalidMessage("IN on the clustering key columns is not supported with conditional updates",
                              "UPDATE %s SET v1 = 'A' WHERE k = 0 AND c IN (1, 2) IF EXISTS");
-=======
-        // Should apply
-        assertRows(execute("DELETE FROM %s WHERE k = 0 IF v1 IN (?)", (Integer) null), row(true));
->>>>>>> 9a5aef09
     }
 
     /**
@@ -215,11 +209,10 @@
         assertRows(execute("DELETE FROM %s WHERE k='k' AND i=0 IF EXISTS"), row(false));
 
         // CASSANDRA-6430
-<<<<<<< HEAD
         assertInvalidMessage("DELETE statements must restrict all PRIMARY KEY columns with equality relations in order to delete non static columns",
                              "DELETE FROM %s WHERE k = 'k' IF EXISTS");
         assertInvalidMessage("DELETE statements must restrict all PRIMARY KEY columns with equality relations in order to delete non static columns",
-                             "DELETE FROM %s WHERE k = 'k' IF v = 'foo'");
+                             "DELETE FROM %s WHERE k = 'k' IF v = ?", "foo");
         assertInvalidMessage("Some partition key parts are missing: k",
                              "DELETE FROM %s WHERE i = 0 IF EXISTS");
 
@@ -235,24 +228,9 @@
                              "DELETE FROM %s WHERE k = 'k' AND i IN (0, 1) IF v = 'foo'");
         assertInvalidMessage("IN on the clustering key columns is not supported with conditional deletions",
                              "DELETE FROM %s WHERE k = 'k' AND i IN (0, 1) IF EXISTS");
-=======
-        assertInvalidMessage("DELETE statements must restrict all PRIMARY KEY columns with equality relations in order to use IF conditions, but column 'i' is not restricted",
-                             "DELETE FROM %s WHERE k = 'k' IF EXISTS");
-        assertInvalidMessage("DELETE statements must restrict all PRIMARY KEY columns with equality relations in order to use IF conditions, but column 'i' is not restricted",
-                             "DELETE FROM %s WHERE k = 'k' IF v = ?", "foo");
-        assertInvalidMessage("DELETE statements must restrict all PRIMARY KEY columns with equality relations in order to use IF conditions, but column 'k' is not restricted",
-                             "DELETE FROM %s WHERE i = 0 IF EXISTS");
-        assertInvalidMessage("Invalid INTEGER constant (0) for \"k\" of type text",
-                             "DELETE FROM %s WHERE k = 0 AND i > 0 IF EXISTS");
-
-        assertInvalidMessage("Invalid operator > for PRIMARY KEY part i",
-                             "DELETE FROM %s WHERE k = 'k' AND i > 0 IF EXISTS");
-        assertInvalidMessage("Invalid operator > for PRIMARY KEY part i",
-                             "DELETE FROM %s WHERE k = 'k' AND i > 0 IF v = ?", "foo");
 
         assertInvalidMessage("Invalid 'unset' value in condition",
                              "DELETE FROM %s WHERE k = 'k' AND i = 0 IF v = ?", unset());
->>>>>>> 9a5aef09
 
         createTable("CREATE TABLE %s(k int, s int static, i int, v text, PRIMARY KEY(k, i))");
         execute("INSERT INTO %s (k, s, i, v) VALUES ( 1, 1, 2, '1')");
@@ -1157,11 +1135,7 @@
                    row(4, 4, null));
 
         // rejected: IN doesn't contain null
-<<<<<<< HEAD
-        assertRows(execute("UPDATE %s SET s = 3 WHERE a = 3 IF s IN (10,20,30)"),
-=======
-        assertRows(execute("UPDATE %s SET s = 30 WHERE a = 3 IF s IN ?", list(10,20,30)),
->>>>>>> 9a5aef09
+        assertRows(execute("UPDATE %s SET s = 3 WHERE a = 3 IF s IN ?", list(10,20,30)),
                    row(false));
         assertEmpty(execute("SELECT a, s, d FROM %s WHERE a = 3"));
 
@@ -1199,8 +1173,7 @@
                    row(2, 2, 200, null));
 
         // rejected: IN doesn't contain null
-<<<<<<< HEAD
-        assertRows(execute("UPDATE %s SET s = 30 WHERE a = 3 IF s IN (10,20,30)"),
+        assertRows(execute("UPDATE %s SET s = 30 WHERE a = 3 IF s IN ?", list(10,20,30)),
                    row(false, null));
         assertRows(execute("SELECT * FROM %s WHERE a = 3"),
                    row(3, 1, null, null),
@@ -1211,26 +1184,15 @@
         assertRows(execute("SELECT * FROM %s WHERE a = 4"),
                    row(4, 1, 400, null),
                    row(4, 2, 400, null));
-=======
-        assertRows(execute("UPDATE %s SET s = 3 WHERE a = 3 IF s IN ?", list(10,20,30)),
-                   row(false));
-        assertEmpty(execute("SELECT a, s, d FROM %s WHERE a = 3"));
->>>>>>> 9a5aef09
 
         // rejected: comparing number with NULL always returns false
         for (String operator: new String[] { ">", "<", ">=", "<=", "="})
         {
-<<<<<<< HEAD
             assertRows(execute("UPDATE %s SET s = 50 WHERE a = 5 IF s " + operator + " 3"),
                        row(false, null));
             assertRows(execute("SELECT * FROM %s WHERE a = 5"),
                        row(5, 1, null, null),
                        row(5, 2, null, null));
-=======
-            assertRows(execute("UPDATE %s SET s = 50 WHERE a = 5 IF s " + operator + " ?", 3),
-                       row(false));
-            assertEmpty(execute("SELECT * FROM %s WHERE a = 5"));
->>>>>>> 9a5aef09
         }
 
         assertRows(execute("UPDATE %s SET s = 500 WHERE a = 5 IF s != 5"),
@@ -1261,7 +1223,6 @@
     @Test
     public void testStaticsWithMultipleConditions() throws Throwable
     {
-<<<<<<< HEAD
         createTable("CREATE TABLE %s (a int, b int, s1 int static, s2 int static, d int, PRIMARY KEY (a, b))");
 
         for (int i = 1; i <= 5; i++)
@@ -1274,20 +1235,11 @@
                            + "UPDATE %1$s SET s2 = 102 WHERE a = 1 IF s1 = null;\n"
                            + "UPDATE %1$s SET s1 = 101 WHERE a = 1 IF s2 = null;\n"
                            + "APPLY BATCH"),
-=======
-        assertRows(execute("UPDATE %s SET s = 1 WHERE a = 1 IF s = ?", (Integer) null),
-                   row(true));
-        assertRows(execute("SELECT a, s, d FROM %s WHERE a = 1"),
-                   row(1, 1, null));
-
-        assertRows(execute("UPDATE %s SET s = 2 WHERE a = 2 IF s IN (?, ?, ?)", 10,20,null),
->>>>>>> 9a5aef09
                    row(true));
         assertRows(execute("SELECT * FROM %s WHERE a = 1"),
                    row(1, 1, 101, 102, 5),
                    row(1, 2, 101, 102, 6));
 
-<<<<<<< HEAD
 
         assertRows(execute("BEGIN BATCH\n"
                            + "UPDATE %1$s SET s2 = 202 WHERE a = 2 IF s1 = null;\n"
@@ -1295,9 +1247,6 @@
                            + "UPDATE %1$s SET d = 203 WHERE a = 2 AND b = 1 IF d = 5;\n"
                            + "UPDATE %1$s SET d = 204 WHERE a = 2 AND b = 2 IF d = 6;\n"
                            + "APPLY BATCH"),
-=======
-        assertRows(execute("UPDATE %s SET s = 4 WHERE a = 4 IF s != ?", 4 ),
->>>>>>> 9a5aef09
                    row(true));
 
         assertRows(execute("SELECT * FROM %s WHERE a = 2"),

package org.apache.cassandra.stress.settings;
/*
 * 
 * Licensed to the Apache Software Foundation (ASF) under one
 * or more contributor license agreements.  See the NOTICE file
 * distributed with this work for additional information
 * regarding copyright ownership.  The ASF licenses this file
 * to you under the Apache License, Version 2.0 (the
 * "License"); you may not use this file except in compliance
 * with the License.  You may obtain a copy of the License at
 * 
 *   http://www.apache.org/licenses/LICENSE-2.0
 * 
 * Unless required by applicable law or agreed to in writing,
 * software distributed under the License is distributed on an
 * "AS IS" BASIS, WITHOUT WARRANTIES OR CONDITIONS OF ANY
 * KIND, either express or implied.  See the License for the
 * specific language governing permissions and limitations
 * under the License.
 * 
 */


import java.util.ArrayList;
import java.util.List;
import java.util.Map;

import org.apache.cassandra.stress.Operation;
import org.apache.cassandra.stress.generate.DistributionFactory;
import org.apache.cassandra.stress.generate.PartitionGenerator;
import org.apache.cassandra.stress.generate.SeedManager;
import org.apache.cassandra.stress.operations.OpDistributionFactory;
import org.apache.cassandra.stress.operations.SampledOpDistributionFactory;
import org.apache.cassandra.stress.operations.predefined.PredefinedOperation;
import org.apache.cassandra.stress.util.Timer;

import org.apache.commons.math3.util.Pair;

// Settings unique to the mixed command type
public class SettingsCommandPreDefinedMixed extends SettingsCommandPreDefined
{

    // Ratios for selecting commands - index for each Command, NaN indicates the command is not requested
    private final Map<Command, Double> ratios;
    private final DistributionFactory clustering;

    public SettingsCommandPreDefinedMixed(Options options)
    {
        super(Command.MIXED, options);

        clustering = options.clustering.get();
        ratios = options.probabilities.ratios();
        if (ratios.size() == 0)
            throw new IllegalArgumentException("Must specify at least one command with a non-zero ratio");
    }

    public OpDistributionFactory getFactory(final StressSettings settings)
    {
<<<<<<< HEAD
        final List<Pair<Command,Double>> mathPairs = new ArrayList<>();
        for (Map.Entry entry: ratios.entrySet())
            mathPairs.add(new Pair(entry.getKey(),entry.getValue()));

        return new SampledOpDistributionFactory<Command>(mathPairs, clustering)
=======
        final SeedManager seeds = new SeedManager(settings);
        return new SampledOpDistributionFactory<Command>(ratios, clustering)
>>>>>>> 0580fb2b
        {
            protected Operation get(Timer timer, PartitionGenerator generator, Command key)
            {
                return PredefinedOperation.operation(key, timer, generator, settings, add);
            }

            protected PartitionGenerator newGenerator()
            {
                return SettingsCommandPreDefinedMixed.this.newGenerator(settings, seeds);
            }
        };
    }

    // Option Declarations

    static class Options extends SettingsCommandPreDefined.Options
    {
        static List<OptionEnumProbabilities.Opt<Command>> probabilityOptions = new ArrayList<>();
        static
        {
            for (Command command : Command.values())
            {
                if (command.category == null)
                    continue;
                String defaultValue;
                switch (command)
                {
                    case MIXED:
                        continue;
                    case READ:
                    case WRITE:
                        defaultValue = "1";
                        break;
                    default:
                        defaultValue = null;
                }
                probabilityOptions.add(new OptionEnumProbabilities.Opt<>(command, defaultValue));
            }
        }

        protected Options(SettingsCommand.Options parent)
        {
            super(parent);
        }
        final OptionDistribution clustering = new OptionDistribution("clustering=", "GAUSSIAN(1..10)", "Distribution clustering runs of operations of the same kind");
        final OptionEnumProbabilities probabilities = new OptionEnumProbabilities<>(probabilityOptions, "ratio", "Specify the ratios for operations to perform; e.g. (read=2,write=1) will perform 2 reads for each write");

        @Override
        public List<? extends Option> options()
        {
            final List<Option> options = new ArrayList<>();
            options.add(clustering);
            options.add(probabilities);
            options.addAll(super.options());
            return options;
        }

    }

    // CLI utility methods

    public static SettingsCommandPreDefinedMixed build(String[] params)
    {
        GroupedOptions options = GroupedOptions.select(params,
                new Options(new SettingsCommand.Uncertainty()),
                new Options(new SettingsCommand.Count()));
        if (options == null)
        {
            printHelp();
            System.out.println("Invalid MIXED options provided, see output for valid options");
            System.exit(1);
        }
        return new SettingsCommandPreDefinedMixed((Options) options);
    }

    public static void printHelp()
    {
        GroupedOptions.printOptions(System.out, "mixed",
                                    new Options(new SettingsCommand.Uncertainty()),
                                    new Options(new SettingsCommand.Count()));
    }

    public static Runnable helpPrinter()
    {
        return new Runnable()
        {
            @Override
            public void run()
            {
                printHelp();
            }
        };
    }
}<|MERGE_RESOLUTION|>--- conflicted
+++ resolved
@@ -56,16 +56,8 @@
 
     public OpDistributionFactory getFactory(final StressSettings settings)
     {
-<<<<<<< HEAD
-        final List<Pair<Command,Double>> mathPairs = new ArrayList<>();
-        for (Map.Entry entry: ratios.entrySet())
-            mathPairs.add(new Pair(entry.getKey(),entry.getValue()));
-
-        return new SampledOpDistributionFactory<Command>(mathPairs, clustering)
-=======
         final SeedManager seeds = new SeedManager(settings);
         return new SampledOpDistributionFactory<Command>(ratios, clustering)
->>>>>>> 0580fb2b
         {
             protected Operation get(Timer timer, PartitionGenerator generator, Command key)
             {

--- conflicted
+++ resolved
@@ -1293,7 +1293,6 @@
         }
     }
 
-<<<<<<< HEAD
     public void replayBatchlog() throws IOException
     {
         try
@@ -1303,7 +1302,9 @@
         catch (Exception e)
         {
             throw new IOException(e);
-=======
+        }
+    }
+
     public TabularData getFailureDetectorPhilValues()
     {
         try
@@ -1313,7 +1314,6 @@
         catch (OpenDataException e)
         {
             throw new RuntimeException(e);
->>>>>>> 3cd75001
         }
     }
 }

--- conflicted
+++ resolved
@@ -40,13 +40,8 @@
     public boolean replace(IColumn oldColumn, IColumn newColumn);
 
     public boolean isMarkedForDelete();
-<<<<<<< HEAD
     public DeletionInfo deletionInfo();
-    public boolean hasExpiredTombstones(int gcBefore);
-=======
-    public long getMarkedForDeleteAt();
     public boolean hasIrrelevantData(int gcBefore);
->>>>>>> efba6788
 
     public AbstractType<?> getComparator();
 

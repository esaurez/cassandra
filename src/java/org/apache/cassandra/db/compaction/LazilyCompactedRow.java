--- conflicted
+++ resolved
@@ -152,12 +152,12 @@
     {
         assert !closed;
 
-        // create merge iterator for reduced rows
-        Iterator<OnDiskAtom> iter = iterator();
-
         // no special-case for rows.size == 1, we're actually skipping some bytes here so just
         // blindly updating everything wouldn't be correct
         DataOutputBuffer out = new DataOutputBuffer();
+
+        // initialize indexBuilder for the benefit of its tombstoneTracker, used by our reducing iterator
+        indexBuilder = new ColumnIndex.Builder(emptyColumnFamily, key.getKey(), out);
 
         try
         {
@@ -167,7 +167,7 @@
             // - digest for non-empty rows needs to be updated with deletion in any case to match digest with versions before patch
             // - empty rows must not update digest in case of LIVE delete status to avoid mismatches with non-existing rows
             //   this will however introduce in return a digest mismatch for versions before patch (which would update digest in any case)
-            if (iter.hasNext() || emptyColumnFamily.deletionInfo().getTopLevelDeletion() != DeletionTime.LIVE)
+            if (merger.hasNext() || emptyColumnFamily.deletionInfo().getTopLevelDeletion() != DeletionTime.LIVE)
             {
                 digest.update(out.getData(), 0, out.getLength());
             }
@@ -177,16 +177,8 @@
             throw new AssertionError(e);
         }
 
-        // initialize indexBuilder for the benefit of its tombstoneTracker, used by our reducing iterator
-<<<<<<< HEAD
-        indexBuilder = new ColumnIndex.Builder(emptyColumnFamily, key.getKey(), out);
         while (merger.hasNext())
             merger.next().updateDigest(digest);
-=======
-        indexBuilder = new ColumnIndex.Builder(emptyColumnFamily, key.key, out);
-        while (iter.hasNext())
-            iter.next().updateDigest(digest);
->>>>>>> 2e6492a1
         close();
     }
 

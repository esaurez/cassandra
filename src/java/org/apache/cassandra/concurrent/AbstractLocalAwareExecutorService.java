--- conflicted
+++ resolved
@@ -163,12 +163,8 @@
             }
             catch (Throwable t)
             {
-<<<<<<< HEAD
+                JVMStabilityInspector.inspectThrowable(t);
                 logger.error(String.format("Uncaught exception on thread %s", Thread.currentThread()), t);
-=======
-                JVMStabilityInspector.inspectThrowable(t);
-                logger.warn("Uncaught exception on thread {}: {}", Thread.currentThread(), t);
->>>>>>> a6059f1f
                 result = t;
                 failure = true;
             }

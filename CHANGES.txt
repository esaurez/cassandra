2.1.0
 * Upgrade to Pig 0.12.1 (CASSANDRA-6556)
Merged from 2.0:
 * Fix NPE in StreamTransferTask.createMessageForRetry() (CASSANDRA-7323)
<<<<<<< HEAD
=======
 * Add conditional CREATE/DROP USER support (CASSANDRA-7264)
 * Swap local and global default read repair chances (CASSANDRA-7320)
 * Add missing iso8601 patterns for date strings (CASSANDRA-6973)
 * Support selecting multiple rows in a partition using IN (CASSANDRA-6875)
 * cqlsh: always emphasize the partition key in DESC output (CASSANDRA-7274)
 * Copy compaction options to make sure they are reloaded (CASSANDRA-7290)
 * Add option to do more aggressive tombstone compactions (CASSANDRA-6563)
 * Don't try to compact already-compacting files in HHOM (CASSANDRA-7288)
 * Add authentication support to shuffle (CASSANDRA-6484)
 * Cqlsh counts non-empty lines for "Blank lines" warning (CASSANDRA-7325)
 * Make StreamSession#closeSession() idempotent (CASSANDRA-7262)
>>>>>>> 709b9fc3
Merged from 1.2:
 * Use LOCAL_ONE for non-superuser auth queries (CASSANDRA-7328)


2.1.0-rc1
 * Revert flush directory (CASSANDRA-6357)
 * More efficient executor service for fast operations (CASSANDRA-4718)
 * Move less common tools into a new cassandra-tools package (CASSANDRA-7160)
 * Support more concurrent requests in native protocol (CASSANDRA-7231)
 * Add tab-completion to debian nodetool packaging (CASSANDRA-6421)
 * Change concurrent_compactors defaults (CASSANDRA-7139)
 * Add PowerShell Windows launch scripts (CASSANDRA-7001)
 * Make commitlog archive+restore more robust (CASSANDRA-6974)
 * Fix marking commitlogsegments clean (CASSANDRA-6959)
 * Add snapshot "manifest" describing files included (CASSANDRA-6326)
 * Parallel streaming for sstableloader (CASSANDRA-3668)
 * Fix bugs in supercolumns handling (CASSANDRA-7138)
 * Fix ClassClassException on composite dense tables (CASSANDRA-7112)
 * Cleanup and optimize collation and slice iterators (CASSANDRA-7107)
 * Upgrade NBHM lib (CASSANDRA-7128)
 * Optimize netty server (CASSANDRA-6861)
 * Fix repair hang when given CF does not exist (CASSANDRA-7189)
 * Allow c* to be shutdown in an embedded mode (CASSANDRA-5635)
 * Add server side batching to native transport (CASSANDRA-5663)
 * Make batchlog replay asynchronous (CASSANDRA-6134)
 * remove unused classes (CASSANDRA-7197)
 * Limit user types to the keyspace they are defined in (CASSANDRA-6643)
 * Add validate method to CollectionType (CASSANDRA-7208)
 * New serialization format for UDT values (CASSANDRA-7209, CASSANDRA-7261)
 * Fix nodetool netstats (CASSANDRA-7270)
 * Fix potential ClassCastException in HintedHandoffManager (CASSANDRA-7284)
 * Use prepared statements internally (CASSANDRA-6975)
 * Fix broken paging state with prepared statement (CASSANDRA-7120)
 * Fix IllegalArgumentException in CqlStorage (CASSANDRA-7287)
 * Allow nulls/non-existant fields in UDT (CASSANDRA-7206)
 * Backport Thrift MultiSliceRequest (CASSANDRA-7027)
 * Handle overlapping MultiSlices (CASSANDRA-7279)
 * Fix DataOutputTest on Windows (CASSANDRA-7265)
 * Embedded sets in user defined data-types are not updating (CASSANDRA-7267)
 * Add tuple type to CQL/native protocol (CASSANDRA-7248)
 * Fix CqlPagingRecordReader on tables with few rows (CASSANDRA-7322)
Merged from 2.0:
 * Copy compaction options to make sure they are reloaded (CASSANDRA-7290)
 * Add option to do more aggressive tombstone compactions (CASSANDRA-6563)
 * Don't try to compact already-compacting files in HHOM (CASSANDRA-7288)
 * Always reallocate buffers in HSHA (CASSANDRA-6285)
 * (Hadoop) support authentication in CqlRecordReader (CASSANDRA-7221)
 * (Hadoop) Close java driver Cluster in CQLRR.close (CASSANDRA-7228)
 * Warn when 'USING TIMESTAMP' is used on a CAS BATCH (CASSANDRA-7067)
 * Starting threads in OutboundTcpConnectionPool constructor causes race conditions (CASSANDRA-7177)
 * return all cpu values from BackgroundActivityMonitor.readAndCompute (CASSANDRA-7183)
 * Correctly delete scheduled range xfers (CASSANDRA-7143)
 * Make batchlog replica selection rack-aware (CASSANDRA-6551)
 * Suggest CTRL-C or semicolon after three blank lines in cqlsh (CASSANDRA-7142)
 * return all cpu values from BackgroundActivityMonitor.readAndCompute (CASSANDRA-7183)  
 * reduce garbage creation in calculatePendingRanges (CASSANDRA-7191)
 * fix c* launch issues on Russian os's due to output of linux 'free' cmd (CASSANDRA-6162)
 * Fix disabling autocompaction (CASSANDRA-7187)
 * Fix potential NumberFormatException when deserializing IntegerType (CASSANDRA-7088)
 * cqlsh can't tab-complete disabling compaction (CASSANDRA-7185)
 * cqlsh: Accept and execute CQL statement(s) from command-line parameter (CASSANDRA-7172)
 * Fix IllegalStateException in CqlPagingRecordReader (CASSANDRA-7198)
 * Fix the InvertedIndex trigger example (CASSANDRA-7211)
 * Add --resolve-ip option to 'nodetool ring' (CASSANDRA-7210)
 * reduce garbage on codec flag deserialization (CASSANDRA-7244) 
 * Fix duplicated error messages on directory creation error at startup (CASSANDRA-5818)
 * Proper null handle for IF with map element access (CASSANDRA-7155)
 * Improve compaction visibility (CASSANDRA-7242)
 * Correctly delete scheduled range xfers (CASSANDRA-7143)
 * Make batchlog replica selection rack-aware (CASSANDRA-6551)
 * Allow overriding cassandra-rackdc.properties file (CASSANDRA-7072)
 * Set JMX RMI port to 7199 (CASSANDRA-7087)
 * Use LOCAL_QUORUM for data reads at LOCAL_SERIAL (CASSANDRA-6939)
 * Log a warning for large batches (CASSANDRA-6487)
 * Queries on compact tables can return more rows that requested (CASSANDRA-7052)
 * USING TIMESTAMP for batches does not work (CASSANDRA-7053)
 * Fix performance regression from CASSANDRA-5614 (CASSANDRA-6949)
 * Merge groupable mutations in TriggerExecutor#execute() (CASSANDRA-7047)
 * Fix CFMetaData#getColumnDefinitionFromColumnName() (CASSANDRA-7074)
 * Plug holes in resource release when wiring up StreamSession (CASSANDRA-7073)
 * Re-add parameter columns to tracing session (CASSANDRA-6942)
 * Fix writetime/ttl functions for static columns (CASSANDRA-7081)
 * Suggest CTRL-C or semicolon after three blank lines in cqlsh (CASSANDRA-7142)
 * Fix 2ndary index queries with DESC clustering order (CASSANDRA-6950)
 * Invalid key cache entries on DROP (CASSANDRA-6525)
 * Fix flapping RecoveryManagerTest (CASSANDRA-7084)
 * Add missing iso8601 patterns for date strings (CASSANDRA-6973)
 * Support selecting multiple rows in a partition using IN (CASSANDRA-6875)
 * Add authentication support to shuffle (CASSANDRA-6484)
 * Swap local and global default read repair chances (CASSANDRA-7320)
 * Add conditional CREATE/DROP USER support (CASSANDRA-7264)
 * Cqlsh counts non-empty lines for "Blank lines" warning (CASSANDRA-7325)
Merged from 1.2:
 * Add Cloudstack snitch (CASSANDRA-7147)
 * Update system.peers correctly when relocating tokens (CASSANDRA-7126)
 * Add Google Compute Engine snitch (CASSANDRA-7132)
 * remove duplicate query for local tokens (CASSANDRA-7182)
 * exit CQLSH with error status code if script fails (CASSANDRA-6344)
 * Fix bug with some IN queries missig results (CASSANDRA-7105)
 * Fix availability validation for LOCAL_ONE CL (CASSANDRA-7319)
 * Hint streaming can cause decommission to fail (CASSANDRA-7219)


2.1.0-beta2
 * Increase default CL space to 8GB (CASSANDRA-7031)
 * Add range tombstones to read repair digests (CASSANDRA-6863)
 * Fix BTree.clear for large updates (CASSANDRA-6943)
 * Fail write instead of logging a warning when unable to append to CL
   (CASSANDRA-6764)
 * Eliminate possibility of CL segment appearing twice in active list 
   (CASSANDRA-6557)
 * Apply DONTNEED fadvise to commitlog segments (CASSANDRA-6759)
 * Switch CRC component to Adler and include it for compressed sstables 
   (CASSANDRA-4165)
 * Allow cassandra-stress to set compaction strategy options (CASSANDRA-6451)
 * Add broadcast_rpc_address option to cassandra.yaml (CASSANDRA-5899)
 * Auto reload GossipingPropertyFileSnitch config (CASSANDRA-5897)
 * Fix overflow of memtable_total_space_in_mb (CASSANDRA-6573)
 * Fix ABTC NPE and apply update function correctly (CASSANDRA-6692)
 * Allow nodetool to use a file or prompt for password (CASSANDRA-6660)
 * Fix AIOOBE when concurrently accessing ABSC (CASSANDRA-6742)
 * Fix assertion error in ALTER TYPE RENAME (CASSANDRA-6705)
 * Scrub should not always clear out repaired status (CASSANDRA-5351)
 * Improve handling of range tombstone for wide partitions (CASSANDRA-6446)
 * Fix ClassCastException for compact table with composites (CASSANDRA-6738)
 * Fix potentially repairing with wrong nodes (CASSANDRA-6808)
 * Change caching option syntax (CASSANDRA-6745)
 * Fix stress to do proper counter reads (CASSANDRA-6835)
 * Fix help message for stress counter_write (CASSANDRA-6824)
 * Fix stress smart Thrift client to pick servers correctly (CASSANDRA-6848)
 * Add logging levels (minimal, normal or verbose) to stress tool (CASSANDRA-6849)
 * Fix race condition in Batch CLE (CASSANDRA-6860)
 * Improve cleanup/scrub/upgradesstables failure handling (CASSANDRA-6774)
 * ByteBuffer write() methods for serializing sstables (CASSANDRA-6781)
 * Proper compare function for CollectionType (CASSANDRA-6783)
 * Update native server to Netty 4 (CASSANDRA-6236)
 * Fix off-by-one error in stress (CASSANDRA-6883)
 * Make OpOrder AutoCloseable (CASSANDRA-6901)
 * Remove sync repair JMX interface (CASSANDRA-6900)
 * Add multiple memory allocation options for memtables (CASSANDRA-6689, 6694)
 * Remove adjusted op rate from stress output (CASSANDRA-6921)
 * Add optimized CF.hasColumns() implementations (CASSANDRA-6941)
 * Serialize batchlog mutations with the version of the target node
   (CASSANDRA-6931)
 * Optimize CounterColumn#reconcile() (CASSANDRA-6953)
 * Properly remove 1.2 sstable support in 2.1 (CASSANDRA-6869)
 * Lock counter cells, not partitions (CASSANDRA-6880)
 * Track presence of legacy counter shards in sstables (CASSANDRA-6888)
 * Ensure safe resource cleanup when replacing sstables (CASSANDRA-6912)
 * Add failure handler to async callback (CASSANDRA-6747)
 * Fix AE when closing SSTable without releasing reference (CASSANDRA-7000)
 * Clean up IndexInfo on keyspace/table drops (CASSANDRA-6924)
 * Only snapshot relative SSTables when sequential repair (CASSANDRA-7024)
 * Require nodetool rebuild_index to specify index names (CASSANDRA-7038)
 * fix cassandra stress errors on reads with native protocol (CASSANDRA-7033)
 * Use OpOrder to guard sstable references for reads (CASSANDRA-6919)
 * Preemptive opening of compaction result (CASSANDRA-6916)
 * Multi-threaded scrub/cleanup/upgradesstables (CASSANDRA-5547)
 * Optimize cellname comparison (CASSANDRA-6934)
 * Native protocol v3 (CASSANDRA-6855)
 * Optimize Cell liveness checks and clean up Cell (CASSANDRA-7119)
 * Support consistent range movements (CASSANDRA-2434)
Merged from 2.0:
 * Avoid race-prone second "scrub" of system keyspace (CASSANDRA-6797)
 * Pool CqlRecordWriter clients by inetaddress rather than Range
   (CASSANDRA-6665)
 * Fix compaction_history timestamps (CASSANDRA-6784)
 * Compare scores of full replica ordering in DES (CASSANDRA-6683)
 * fix CME in SessionInfo updateProgress affecting netstats (CASSANDRA-6577)
 * Allow repairing between specific replicas (CASSANDRA-6440)
 * Allow per-dc enabling of hints (CASSANDRA-6157)
 * Add compatibility for Hadoop 0.2.x (CASSANDRA-5201)
 * Fix EstimatedHistogram races (CASSANDRA-6682)
 * Failure detector correctly converts initial value to nanos (CASSANDRA-6658)
 * Add nodetool taketoken to relocate vnodes (CASSANDRA-4445)
 * Fix upgradesstables NPE for non-CF-based indexes (CASSANDRA-6645)
 * Expose bulk loading progress over JMX (CASSANDRA-4757)
 * Correctly handle null with IF conditions and TTL (CASSANDRA-6623)
 * Account for range/row tombstones in tombstone drop
   time histogram (CASSANDRA-6522)
 * Stop CommitLogSegment.close() from calling sync() (CASSANDRA-6652)
 * Make commitlog failure handling configurable (CASSANDRA-6364)
 * Avoid overlaps in LCS (CASSANDRA-6688)
 * Improve support for paginating over composites (CASSANDRA-4851)
 * Fix count(*) queries in a mixed cluster (CASSANDRA-6707)
 * Improve repair tasks(snapshot, differencing) concurrency (CASSANDRA-6566)
 * Fix replaying pre-2.0 commit logs (CASSANDRA-6714)
 * Add static columns to CQL3 (CASSANDRA-6561)
 * Optimize single partition batch statements (CASSANDRA-6737)
 * Disallow post-query re-ordering when paging (CASSANDRA-6722)
 * Fix potential paging bug with deleted columns (CASSANDRA-6748)
 * Fix NPE on BulkLoader caused by losing StreamEvent (CASSANDRA-6636)
 * Fix truncating compression metadata (CASSANDRA-6791)
 * Add CMSClassUnloadingEnabled JVM option (CASSANDRA-6541)
 * Catch memtable flush exceptions during shutdown (CASSANDRA-6735)
 * Fix upgradesstables NPE for non-CF-based indexes (CASSANDRA-6645)
 * Fix UPDATE updating PRIMARY KEY columns implicitly (CASSANDRA-6782)
 * Fix IllegalArgumentException when updating from 1.2 with SuperColumns
   (CASSANDRA-6733)
 * FBUtilities.singleton() should use the CF comparator (CASSANDRA-6778)
 * Fix CQLSStableWriter.addRow(Map<String, Object>) (CASSANDRA-6526)
 * Fix HSHA server introducing corrupt data (CASSANDRA-6285)
 * Fix CAS conditions for COMPACT STORAGE tables (CASSANDRA-6813)
 * Fix saving triggers to schema (CASSANDRA-6789)
 * Fix trigger mutations when base mutation list is immutable (CASSANDRA-6790)
 * Fix accounting in FileCacheService to allow re-using RAR (CASSANDRA-6838)
 * Fix static counter columns (CASSANDRA-6827)
 * Restore expiring->deleted (cell) compaction optimization (CASSANDRA-6844)
 * Fix CompactionManager.needsCleanup (CASSANDRA-6845)
 * Correctly compare BooleanType values other than 0 and 1 (CASSANDRA-6779)
 * Read message id as string from earlier versions (CASSANDRA-6840)
 * Properly use the Paxos consistency for (non-protocol) batch (CASSANDRA-6837)
 * Starting threads in OutboundTcpConnectionPool constructor causes race conditions (CASSANDRA-7177)
 * Allow overriding cassandra-rackdc.properties file (CASSANDRA-7072)
 * Set JMX RMI port to 7199 (CASSANDRA-7087)
 * Use LOCAL_QUORUM for data reads at LOCAL_SERIAL (CASSANDRA-6939)
 * Log a warning for large batches (CASSANDRA-6487)
 * Put nodes in hibernate when join_ring is false (CASSANDRA-6961)
 * Avoid early loading of non-system keyspaces before compaction-leftovers 
   cleanup at startup (CASSANDRA-6913)
 * Restrict Windows to parallel repairs (CASSANDRA-6907)
 * (Hadoop) Allow manually specifying start/end tokens in CFIF (CASSANDRA-6436)
 * Fix NPE in MeteredFlusher (CASSANDRA-6820)
 * Fix race processing range scan responses (CASSANDRA-6820)
 * Allow deleting snapshots from dropped keyspaces (CASSANDRA-6821)
 * Add uuid() function (CASSANDRA-6473)
 * Omit tombstones from schema digests (CASSANDRA-6862)
 * Include correct consistencyLevel in LWT timeout (CASSANDRA-6884)
 * Lower chances for losing new SSTables during nodetool refresh and
   ColumnFamilyStore.loadNewSSTables (CASSANDRA-6514)
 * Add support for DELETE ... IF EXISTS to CQL3 (CASSANDRA-5708)
 * Update hadoop_cql3_word_count example (CASSANDRA-6793)
 * Fix handling of RejectedExecution in sync Thrift server (CASSANDRA-6788)
 * Log more information when exceeding tombstone_warn_threshold (CASSANDRA-6865)
 * Fix truncate to not abort due to unreachable fat clients (CASSANDRA-6864)
 * Fix schema concurrency exceptions (CASSANDRA-6841)
 * Fix leaking validator FH in StreamWriter (CASSANDRA-6832)
 * fix nodetool getsstables for blob PK (CASSANDRA-6803)
 * Fix saving triggers to schema (CASSANDRA-6789)
 * Fix trigger mutations when base mutation list is immutable (CASSANDRA-6790)
 * Fix accounting in FileCacheService to allow re-using RAR (CASSANDRA-6838)
 * Fix static counter columns (CASSANDRA-6827)
 * Restore expiring->deleted (cell) compaction optimization (CASSANDRA-6844)
 * Fix CompactionManager.needsCleanup (CASSANDRA-6845)
 * Correctly compare BooleanType values other than 0 and 1 (CASSANDRA-6779)
 * Read message id as string from earlier versions (CASSANDRA-6840)
 * Properly use the Paxos consistency for (non-protocol) batch (CASSANDRA-6837)
 * Add paranoid disk failure option (CASSANDRA-6646)
 * Improve PerRowSecondaryIndex performance (CASSANDRA-6876)
 * Extend triggers to support CAS updates (CASSANDRA-6882)
 * Static columns with IF NOT EXISTS don't always work as expected (CASSANDRA-6873)
 * Fix paging with SELECT DISTINCT (CASSANDRA-6857)
 * Fix UnsupportedOperationException on CAS timeout (CASSANDRA-6923)
 * Improve MeteredFlusher handling of MF-unaffected column families
   (CASSANDRA-6867)
 * Add CqlRecordReader using native pagination (CASSANDRA-6311)
 * Add QueryHandler interface (CASSANDRA-6659)
 * Track liveRatio per-memtable, not per-CF (CASSANDRA-6945)
 * Make sure upgradesstables keeps sstable level (CASSANDRA-6958)
 * Fix LIMIT with static columns (CASSANDRA-6956)
 * Fix clash with CQL column name in thrift validation (CASSANDRA-6892)
 * Fix error with super columns in mixed 1.2-2.0 clusters (CASSANDRA-6966)
 * Fix bad skip of sstables on slice query with composite start/finish (CASSANDRA-6825)
 * Fix unintended update with conditional statement (CASSANDRA-6893)
 * Fix map element access in IF (CASSANDRA-6914)
 * Avoid costly range calculations for range queries on system keyspaces
   (CASSANDRA-6906)
 * Fix SSTable not released if stream session fails (CASSANDRA-6818)
 * Avoid build failure due to ANTLR timeout (CASSANDRA-6991)
 * Queries on compact tables can return more rows that requested (CASSANDRA-7052)
 * USING TIMESTAMP for batches does not work (CASSANDRA-7053)
 * Fix performance regression from CASSANDRA-5614 (CASSANDRA-6949)
 * Ensure that batchlog and hint timeouts do not produce hints (CASSANDRA-7058)
 * Merge groupable mutations in TriggerExecutor#execute() (CASSANDRA-7047)
 * Plug holes in resource release when wiring up StreamSession (CASSANDRA-7073)
 * Re-add parameter columns to tracing session (CASSANDRA-6942)
 * Preserves CQL metadata when updating table from thrift (CASSANDRA-6831)
Merged from 1.2:
 * Fix nodetool display with vnodes (CASSANDRA-7082)
 * Add UNLOGGED, COUNTER options to BATCH documentation (CASSANDRA-6816)
 * add extra SSL cipher suites (CASSANDRA-6613)
 * fix nodetool getsstables for blob PK (CASSANDRA-6803)
 * Fix BatchlogManager#deleteBatch() use of millisecond timestamps
   (CASSANDRA-6822)
 * Continue assassinating even if the endpoint vanishes (CASSANDRA-6787)
 * Schedule schema pulls on change (CASSANDRA-6971)
 * Non-droppable verbs shouldn't be dropped from OTC (CASSANDRA-6980)
 * Shutdown batchlog executor in SS#drain() (CASSANDRA-7025)
 * Fix batchlog to account for CF truncation records (CASSANDRA-6999)
 * Fix CQLSH parsing of functions and BLOB literals (CASSANDRA-7018)
 * Properly load trustore in the native protocol (CASSANDRA-6847)
 * Always clean up references in SerializingCache (CASSANDRA-6994)
 * Don't shut MessagingService down when replacing a node (CASSANDRA-6476)
 * fix npe when doing -Dcassandra.fd_initial_value_ms (CASSANDRA-6751)


2.1.0-beta1
 * Add flush directory distinct from compaction directories (CASSANDRA-6357)
 * Require JNA by default (CASSANDRA-6575)
 * add listsnapshots command to nodetool (CASSANDRA-5742)
 * Introduce AtomicBTreeColumns (CASSANDRA-6271, 6692)
 * Multithreaded commitlog (CASSANDRA-3578)
 * allocate fixed index summary memory pool and resample cold index summaries 
   to use less memory (CASSANDRA-5519)
 * Removed multithreaded compaction (CASSANDRA-6142)
 * Parallelize fetching rows for low-cardinality indexes (CASSANDRA-1337)
 * change logging from log4j to logback (CASSANDRA-5883)
 * switch to LZ4 compression for internode communication (CASSANDRA-5887)
 * Stop using Thrift-generated Index* classes internally (CASSANDRA-5971)
 * Remove 1.2 network compatibility code (CASSANDRA-5960)
 * Remove leveled json manifest migration code (CASSANDRA-5996)
 * Remove CFDefinition (CASSANDRA-6253)
 * Use AtomicIntegerFieldUpdater in RefCountedMemory (CASSANDRA-6278)
 * User-defined types for CQL3 (CASSANDRA-5590)
 * Use of o.a.c.metrics in nodetool (CASSANDRA-5871, 6406)
 * Batch read from OTC's queue and cleanup (CASSANDRA-1632)
 * Secondary index support for collections (CASSANDRA-4511, 6383)
 * SSTable metadata(Stats.db) format change (CASSANDRA-6356)
 * Push composites support in the storage engine
   (CASSANDRA-5417, CASSANDRA-6520)
 * Add snapshot space used to cfstats (CASSANDRA-6231)
 * Add cardinality estimator for key count estimation (CASSANDRA-5906)
 * CF id is changed to be non-deterministic. Data dir/key cache are created
   uniquely for CF id (CASSANDRA-5202)
 * New counters implementation (CASSANDRA-6504)
 * Replace UnsortedColumns, EmptyColumns, TreeMapBackedSortedColumns with new
   ArrayBackedSortedColumns (CASSANDRA-6630, CASSANDRA-6662, CASSANDRA-6690)
 * Add option to use row cache with a given amount of rows (CASSANDRA-5357)
 * Avoid repairing already repaired data (CASSANDRA-5351)
 * Reject counter updates with USING TTL/TIMESTAMP (CASSANDRA-6649)
 * Replace index_interval with min/max_index_interval (CASSANDRA-6379)
 * Lift limitation that order by columns must be selected for IN queries (CASSANDRA-4911)


2.0.5
 * Reduce garbage generated by bloom filter lookups (CASSANDRA-6609)
 * Add ks.cf names to tombstone logging (CASSANDRA-6597)
 * Use LOCAL_QUORUM for LWT operations at LOCAL_SERIAL (CASSANDRA-6495)
 * Wait for gossip to settle before accepting client connections (CASSANDRA-4288)
 * Delete unfinished compaction incrementally (CASSANDRA-6086)
 * Allow specifying custom secondary index options in CQL3 (CASSANDRA-6480)
 * Improve replica pinning for cache efficiency in DES (CASSANDRA-6485)
 * Fix LOCAL_SERIAL from thrift (CASSANDRA-6584)
 * Don't special case received counts in CAS timeout exceptions (CASSANDRA-6595)
 * Add support for 2.1 global counter shards (CASSANDRA-6505)
 * Fix NPE when streaming connection is not yet established (CASSANDRA-6210)
 * Avoid rare duplicate read repair triggering (CASSANDRA-6606)
 * Fix paging discardFirst (CASSANDRA-6555)
 * Fix ArrayIndexOutOfBoundsException in 2ndary index query (CASSANDRA-6470)
 * Release sstables upon rebuilding 2i (CASSANDRA-6635)
 * Add AbstractCompactionStrategy.startup() method (CASSANDRA-6637)
 * SSTableScanner may skip rows during cleanup (CASSANDRA-6638)
 * sstables from stalled repair sessions can resurrect deleted data (CASSANDRA-6503)
 * Switch stress to use ITransportFactory (CASSANDRA-6641)
 * Fix IllegalArgumentException during prepare (CASSANDRA-6592)
 * Fix possible loss of 2ndary index entries during compaction (CASSANDRA-6517)
 * Fix direct Memory on architectures that do not support unaligned long access
   (CASSANDRA-6628)
 * Let scrub optionally skip broken counter partitions (CASSANDRA-5930)
Merged from 1.2:
 * fsync compression metadata (CASSANDRA-6531)
 * Validate CF existence on execution for prepared statement (CASSANDRA-6535)
 * Add ability to throttle batchlog replay (CASSANDRA-6550)
 * Fix executing LOCAL_QUORUM with SimpleStrategy (CASSANDRA-6545)
 * Avoid StackOverflow when using large IN queries (CASSANDRA-6567)
 * Nodetool upgradesstables includes secondary indexes (CASSANDRA-6598)
 * Paginate batchlog replay (CASSANDRA-6569)
 * skip blocking on streaming during drain (CASSANDRA-6603)
 * Improve error message when schema doesn't match loaded sstable (CASSANDRA-6262)
 * Add properties to adjust FD initial value and max interval (CASSANDRA-4375)
 * Fix preparing with batch and delete from collection (CASSANDRA-6607)
 * Fix ABSC reverse iterator's remove() method (CASSANDRA-6629)
 * Handle host ID conflicts properly (CASSANDRA-6615)
 * Move handling of migration event source to solve bootstrap race. (CASSANDRA-6648)
 * Make sure compaction throughput value doesn't overflow with int math (CASSANDRA-6647)


2.0.4
 * Allow removing snapshots of no-longer-existing CFs (CASSANDRA-6418)
 * add StorageService.stopDaemon() (CASSANDRA-4268)
 * add IRE for invalid CF supplied to get_count (CASSANDRA-5701)
 * add client encryption support to sstableloader (CASSANDRA-6378)
 * Fix accept() loop for SSL sockets post-shutdown (CASSANDRA-6468)
 * Fix size-tiered compaction in LCS L0 (CASSANDRA-6496)
 * Fix assertion failure in filterColdSSTables (CASSANDRA-6483)
 * Fix row tombstones in larger-than-memory compactions (CASSANDRA-6008)
 * Fix cleanup ClassCastException (CASSANDRA-6462)
 * Reduce gossip memory use by interning VersionedValue strings (CASSANDRA-6410)
 * Allow specifying datacenters to participate in a repair (CASSANDRA-6218)
 * Fix divide-by-zero in PCI (CASSANDRA-6403)
 * Fix setting last compacted key in the wrong level for LCS (CASSANDRA-6284)
 * Add millisecond precision formats to the timestamp parser (CASSANDRA-6395)
 * Expose a total memtable size metric for a CF (CASSANDRA-6391)
 * cqlsh: handle symlinks properly (CASSANDRA-6425)
 * Fix potential infinite loop when paging query with IN (CASSANDRA-6464)
 * Fix assertion error in AbstractQueryPager.discardFirst (CASSANDRA-6447)
 * Fix streaming older SSTable yields unnecessary tombstones (CASSANDRA-6527)
Merged from 1.2:
 * Improved error message on bad properties in DDL queries (CASSANDRA-6453)
 * Randomize batchlog candidates selection (CASSANDRA-6481)
 * Fix thundering herd on endpoint cache invalidation (CASSANDRA-6345, 6485)
 * Improve batchlog write performance with vnodes (CASSANDRA-6488)
 * cqlsh: quote single quotes in strings inside collections (CASSANDRA-6172)
 * Improve gossip performance for typical messages (CASSANDRA-6409)
 * Throw IRE if a prepared statement has more markers than supported 
   (CASSANDRA-5598)
 * Expose Thread metrics for the native protocol server (CASSANDRA-6234)
 * Change snapshot response message verb to INTERNAL to avoid dropping it 
   (CASSANDRA-6415)
 * Warn when collection read has > 65K elements (CASSANDRA-5428)
 * Fix cache persistence when both row and key cache are enabled 
   (CASSANDRA-6413)
 * (Hadoop) add describe_local_ring (CASSANDRA-6268)
 * Fix handling of concurrent directory creation failure (CASSANDRA-6459)
 * Allow executing CREATE statements multiple times (CASSANDRA-6471)
 * Don't send confusing info with timeouts (CASSANDRA-6491)
 * Don't resubmit counter mutation runnables internally (CASSANDRA-6427)
 * Don't drop local mutations without a hint (CASSANDRA-6510)
 * Don't allow null max_hint_window_in_ms (CASSANDRA-6419)
 * Validate SliceRange start and finish lengths (CASSANDRA-6521)


2.0.3
 * Fix FD leak on slice read path (CASSANDRA-6275)
 * Cancel read meter task when closing SSTR (CASSANDRA-6358)
 * free off-heap IndexSummary during bulk (CASSANDRA-6359)
 * Recover from IOException in accept() thread (CASSANDRA-6349)
 * Improve Gossip tolerance of abnormally slow tasks (CASSANDRA-6338)
 * Fix trying to hint timed out counter writes (CASSANDRA-6322)
 * Allow restoring specific columnfamilies from archived CL (CASSANDRA-4809)
 * Avoid flushing compaction_history after each operation (CASSANDRA-6287)
 * Fix repair assertion error when tombstones expire (CASSANDRA-6277)
 * Skip loading corrupt key cache (CASSANDRA-6260)
 * Fixes for compacting larger-than-memory rows (CASSANDRA-6274)
 * Compact hottest sstables first and optionally omit coldest from
   compaction entirely (CASSANDRA-6109)
 * Fix modifying column_metadata from thrift (CASSANDRA-6182)
 * cqlsh: fix LIST USERS output (CASSANDRA-6242)
 * Add IRequestSink interface (CASSANDRA-6248)
 * Update memtable size while flushing (CASSANDRA-6249)
 * Provide hooks around CQL2/CQL3 statement execution (CASSANDRA-6252)
 * Require Permission.SELECT for CAS updates (CASSANDRA-6247)
 * New CQL-aware SSTableWriter (CASSANDRA-5894)
 * Reject CAS operation when the protocol v1 is used (CASSANDRA-6270)
 * Correctly throw error when frame too large (CASSANDRA-5981)
 * Fix serialization bug in PagedRange with 2ndary indexes (CASSANDRA-6299)
 * Fix CQL3 table validation in Thrift (CASSANDRA-6140)
 * Fix bug missing results with IN clauses (CASSANDRA-6327)
 * Fix paging with reversed slices (CASSANDRA-6343)
 * Set minTimestamp correctly to be able to drop expired sstables (CASSANDRA-6337)
 * Support NaN and Infinity as float literals (CASSANDRA-6003)
 * Remove RF from nodetool ring output (CASSANDRA-6289)
 * Fix attempting to flush empty rows (CASSANDRA-6374)
 * Fix potential out of bounds exception when paging (CASSANDRA-6333)
Merged from 1.2:
 * Optimize FD phi calculation (CASSANDRA-6386)
 * Improve initial FD phi estimate when starting up (CASSANDRA-6385)
 * Don't list CQL3 table in CLI describe even if named explicitely 
   (CASSANDRA-5750)
 * Invalidate row cache when dropping CF (CASSANDRA-6351)
 * add non-jamm path for cached statements (CASSANDRA-6293)
 * (Hadoop) Require CFRR batchSize to be at least 2 (CASSANDRA-6114)
 * Fix altering column types (CASSANDRA-6185)
 * cqlsh: fix CREATE/ALTER WITH completion (CASSANDRA-6196)
 * add windows bat files for shell commands (CASSANDRA-6145)
 * Fix potential stack overflow during range tombstones insertion (CASSANDRA-6181)
 * (Hadoop) Make LOCAL_ONE the default consistency level (CASSANDRA-6214)
 * Require logging in for Thrift CQL2/3 statement preparation (CASSANDRA-6254)
 * restrict max_num_tokens to 1536 (CASSANDRA-6267)
 * Nodetool gets default JMX port from cassandra-env.sh (CASSANDRA-6273)
 * make calculatePendingRanges asynchronous (CASSANDRA-6244)
 * Remove blocking flushes in gossip thread (CASSANDRA-6297)
 * Fix potential socket leak in connectionpool creation (CASSANDRA-6308)
 * Allow LOCAL_ONE/LOCAL_QUORUM to work with SimpleStrategy (CASSANDRA-6238)
 * cqlsh: handle 'null' as session duration (CASSANDRA-6317)
 * Fix json2sstable handling of range tombstones (CASSANDRA-6316)
 * Fix missing one row in reverse query (CASSANDRA-6330)
 * Fix reading expired row value from row cache (CASSANDRA-6325)
 * Fix AssertionError when doing set element deletion (CASSANDRA-6341)
 * Make CL code for the native protocol match the one in C* 2.0
   (CASSANDRA-6347)
 * Disallow altering CQL3 table from thrift (CASSANDRA-6370)
 * Fix size computation of prepared statement (CASSANDRA-6369)


2.0.2
 * Update FailureDetector to use nanontime (CASSANDRA-4925)
 * Fix FileCacheService regressions (CASSANDRA-6149)
 * Never return WriteTimeout for CL.ANY (CASSANDRA-6132)
 * Fix race conditions in bulk loader (CASSANDRA-6129)
 * Add configurable metrics reporting (CASSANDRA-4430)
 * drop queries exceeding a configurable number of tombstones (CASSANDRA-6117)
 * Track and persist sstable read activity (CASSANDRA-5515)
 * Fixes for speculative retry (CASSANDRA-5932, CASSANDRA-6194)
 * Improve memory usage of metadata min/max column names (CASSANDRA-6077)
 * Fix thrift validation refusing row markers on CQL3 tables (CASSANDRA-6081)
 * Fix insertion of collections with CAS (CASSANDRA-6069)
 * Correctly send metadata on SELECT COUNT (CASSANDRA-6080)
 * Track clients' remote addresses in ClientState (CASSANDRA-6070)
 * Create snapshot dir if it does not exist when migrating
   leveled manifest (CASSANDRA-6093)
 * make sequential nodetool repair the default (CASSANDRA-5950)
 * Add more hooks for compaction strategy implementations (CASSANDRA-6111)
 * Fix potential NPE on composite 2ndary indexes (CASSANDRA-6098)
 * Delete can potentially be skipped in batch (CASSANDRA-6115)
 * Allow alter keyspace on system_traces (CASSANDRA-6016)
 * Disallow empty column names in cql (CASSANDRA-6136)
 * Use Java7 file-handling APIs and fix file moving on Windows (CASSANDRA-5383)
 * Save compaction history to system keyspace (CASSANDRA-5078)
 * Fix NPE if StorageService.getOperationMode() is executed before full startup (CASSANDRA-6166)
 * CQL3: support pre-epoch longs for TimestampType (CASSANDRA-6212)
 * Add reloadtriggers command to nodetool (CASSANDRA-4949)
 * cqlsh: ignore empty 'value alias' in DESCRIBE (CASSANDRA-6139)
 * Fix sstable loader (CASSANDRA-6205)
 * Reject bootstrapping if the node already exists in gossip (CASSANDRA-5571)
 * Fix NPE while loading paxos state (CASSANDRA-6211)
 * cqlsh: add SHOW SESSION <tracing-session> command (CASSANDRA-6228)
 * Reject bootstrapping if the node already exists in gossip (CASSANDRA-5571)
 * Fix NPE while loading paxos state (CASSANDRA-6211)
 * cqlsh: add SHOW SESSION <tracing-session> command (CASSANDRA-6228)
Merged from 1.2:
 * (Hadoop) Require CFRR batchSize to be at least 2 (CASSANDRA-6114)
 * Add a warning for small LCS sstable size (CASSANDRA-6191)
 * Add ability to list specific KS/CF combinations in nodetool cfstats (CASSANDRA-4191)
 * Mark CF clean if a mutation raced the drop and got it marked dirty (CASSANDRA-5946)
 * Add a LOCAL_ONE consistency level (CASSANDRA-6202)
 * Limit CQL prepared statement cache by size instead of count (CASSANDRA-6107)
 * Tracing should log write failure rather than raw exceptions (CASSANDRA-6133)
 * lock access to TM.endpointToHostIdMap (CASSANDRA-6103)
 * Allow estimated memtable size to exceed slab allocator size (CASSANDRA-6078)
 * Start MeteredFlusher earlier to prevent OOM during CL replay (CASSANDRA-6087)
 * Avoid sending Truncate command to fat clients (CASSANDRA-6088)
 * Allow cache-keys-to-save to be set at runtime (CASSANDRA-5980)
 * Allow where clause conditions to be in parenthesis (CASSANDRA-6037)
 * Do not open non-ssl storage port if encryption option is all (CASSANDRA-3916)
 * Move batchlog replay to its own executor (CASSANDRA-6079)
 * Add tombstone debug threshold and histogram (CASSANDRA-6042, 6057)
 * Enable tcp keepalive on incoming connections (CASSANDRA-4053)
 * Fix fat client schema pull NPE (CASSANDRA-6089)
 * Fix memtable flushing for indexed tables (CASSANDRA-6112)
 * Fix skipping columns with multiple slices (CASSANDRA-6119)
 * Expose connected thrift + native client counts (CASSANDRA-5084)
 * Optimize auth setup (CASSANDRA-6122)
 * Trace index selection (CASSANDRA-6001)
 * Update sstablesPerReadHistogram to use biased sampling (CASSANDRA-6164)
 * Log UnknownColumnfamilyException when closing socket (CASSANDRA-5725)
 * Properly error out on CREATE INDEX for counters table (CASSANDRA-6160)
 * Handle JMX notification failure for repair (CASSANDRA-6097)
 * (Hadoop) Fetch no more than 128 splits in parallel (CASSANDRA-6169)
 * stress: add username/password authentication support (CASSANDRA-6068)
 * Fix indexed queries with row cache enabled on parent table (CASSANDRA-5732)
 * Fix compaction race during columnfamily drop (CASSANDRA-5957)
 * Fix validation of empty column names for compact tables (CASSANDRA-6152)
 * Skip replaying mutations that pass CRC but fail to deserialize (CASSANDRA-6183)
 * Rework token replacement to use replace_address (CASSANDRA-5916)
 * Fix altering column types (CASSANDRA-6185)
 * cqlsh: fix CREATE/ALTER WITH completion (CASSANDRA-6196)
 * Fix altering column types (CASSANDRA-6185)
 * cqlsh: fix CREATE/ALTER WITH completion (CASSANDRA-6196)
 * add windows bat files for shell commands (CASSANDRA-6145)
 * Fix potential stack overflow during range tombstones insertion (CASSANDRA-6181)
 * (Hadoop) Make LOCAL_ONE the default consistency level (CASSANDRA-6214)


2.0.1
 * Fix bug that could allow reading deleted data temporarily (CASSANDRA-6025)
 * Improve memory use defaults (CASSANDRA-6059)
 * Make ThriftServer more easlly extensible (CASSANDRA-6058)
 * Remove Hadoop dependency from ITransportFactory (CASSANDRA-6062)
 * add file_cache_size_in_mb setting (CASSANDRA-5661)
 * Improve error message when yaml contains invalid properties (CASSANDRA-5958)
 * Improve leveled compaction's ability to find non-overlapping L0 compactions
   to work on concurrently (CASSANDRA-5921)
 * Notify indexer of columns shadowed by range tombstones (CASSANDRA-5614)
 * Log Merkle tree stats (CASSANDRA-2698)
 * Switch from crc32 to adler32 for compressed sstable checksums (CASSANDRA-5862)
 * Improve offheap memcpy performance (CASSANDRA-5884)
 * Use a range aware scanner for cleanup (CASSANDRA-2524)
 * Cleanup doesn't need to inspect sstables that contain only local data
   (CASSANDRA-5722)
 * Add ability for CQL3 to list partition keys (CASSANDRA-4536)
 * Improve native protocol serialization (CASSANDRA-5664)
 * Upgrade Thrift to 0.9.1 (CASSANDRA-5923)
 * Require superuser status for adding triggers (CASSANDRA-5963)
 * Make standalone scrubber handle old and new style leveled manifest
   (CASSANDRA-6005)
 * Fix paxos bugs (CASSANDRA-6012, 6013, 6023)
 * Fix paged ranges with multiple replicas (CASSANDRA-6004)
 * Fix potential AssertionError during tracing (CASSANDRA-6041)
 * Fix NPE in sstablesplit (CASSANDRA-6027)
 * Migrate pre-2.0 key/value/column aliases to system.schema_columns
   (CASSANDRA-6009)
 * Paging filter empty rows too agressively (CASSANDRA-6040)
 * Support variadic parameters for IN clauses (CASSANDRA-4210)
 * cqlsh: return the result of CAS writes (CASSANDRA-5796)
 * Fix validation of IN clauses with 2ndary indexes (CASSANDRA-6050)
 * Support named bind variables in CQL (CASSANDRA-6033)
Merged from 1.2:
 * Allow cache-keys-to-save to be set at runtime (CASSANDRA-5980)
 * Avoid second-guessing out-of-space state (CASSANDRA-5605)
 * Tuning knobs for dealing with large blobs and many CFs (CASSANDRA-5982)
 * (Hadoop) Fix CQLRW for thrift tables (CASSANDRA-6002)
 * Fix possible divide-by-zero in HHOM (CASSANDRA-5990)
 * Allow local batchlog writes for CL.ANY (CASSANDRA-5967)
 * Upgrade metrics-core to version 2.2.0 (CASSANDRA-5947)
 * Add snitch, schema version, cluster, partitioner to JMX (CASSANDRA-5881)
 * Fix CqlRecordWriter with composite keys (CASSANDRA-5949)
 * Add snitch, schema version, cluster, partitioner to JMX (CASSANDRA-5881)
 * Allow disabling SlabAllocator (CASSANDRA-5935)
 * Make user-defined compaction JMX blocking (CASSANDRA-4952)
 * Fix streaming does not transfer wrapped range (CASSANDRA-5948)
 * Fix loading index summary containing empty key (CASSANDRA-5965)
 * Correctly handle limits in CompositesSearcher (CASSANDRA-5975)
 * Pig: handle CQL collections (CASSANDRA-5867)
 * Pass the updated cf to the PRSI index() method (CASSANDRA-5999)
 * Allow empty CQL3 batches (as no-op) (CASSANDRA-5994)
 * Support null in CQL3 functions (CASSANDRA-5910)
 * Replace the deprecated MapMaker with CacheLoader (CASSANDRA-6007)
 * Add SSTableDeletingNotification to DataTracker (CASSANDRA-6010)
 * Fix snapshots in use get deleted during snapshot repair (CASSANDRA-6011)
 * Move hints and exception count to o.a.c.metrics (CASSANDRA-6017)
 * Fix memory leak in snapshot repair (CASSANDRA-6047)
 * Fix sstable2sjon for CQL3 tables (CASSANDRA-5852)


2.0.0
 * Fix thrift validation when inserting into CQL3 tables (CASSANDRA-5138)
 * Fix periodic memtable flushing behavior with clean memtables (CASSANDRA-5931)
 * Fix dateOf() function for pre-2.0 timestamp columns (CASSANDRA-5928)
 * Fix SSTable unintentionally loads BF when opened for batch (CASSANDRA-5938)
 * Add stream session progress to JMX (CASSANDRA-4757)
 * Fix NPE during CAS operation (CASSANDRA-5925)
Merged from 1.2:
 * Fix getBloomFilterDiskSpaceUsed for AlwaysPresentFilter (CASSANDRA-5900)
 * Don't announce schema version until we've loaded the changes locally
   (CASSANDRA-5904)
 * Fix to support off heap bloom filters size greater than 2 GB (CASSANDRA-5903)
 * Properly handle parsing huge map and set literals (CASSANDRA-5893)


2.0.0-rc2
 * enable vnodes by default (CASSANDRA-5869)
 * fix CAS contention timeout (CASSANDRA-5830)
 * fix HsHa to respect max frame size (CASSANDRA-4573)
 * Fix (some) 2i on composite components omissions (CASSANDRA-5851)
 * cqlsh: add DESCRIBE FULL SCHEMA variant (CASSANDRA-5880)
Merged from 1.2:
 * Correctly validate sparse composite cells in scrub (CASSANDRA-5855)
 * Add KeyCacheHitRate metric to CF metrics (CASSANDRA-5868)
 * cqlsh: add support for multiline comments (CASSANDRA-5798)
 * Handle CQL3 SELECT duplicate IN restrictions on clustering columns
   (CASSANDRA-5856)


2.0.0-rc1
 * improve DecimalSerializer performance (CASSANDRA-5837)
 * fix potential spurious wakeup in AsyncOneResponse (CASSANDRA-5690)
 * fix schema-related trigger issues (CASSANDRA-5774)
 * Better validation when accessing CQL3 table from thrift (CASSANDRA-5138)
 * Fix assertion error during repair (CASSANDRA-5801)
 * Fix range tombstone bug (CASSANDRA-5805)
 * DC-local CAS (CASSANDRA-5797)
 * Add a native_protocol_version column to the system.local table (CASSANRDA-5819)
 * Use index_interval from cassandra.yaml when upgraded (CASSANDRA-5822)
 * Fix buffer underflow on socket close (CASSANDRA-5792)
Merged from 1.2:
 * Fix reading DeletionTime from 1.1-format sstables (CASSANDRA-5814)
 * cqlsh: add collections support to COPY (CASSANDRA-5698)
 * retry important messages for any IOException (CASSANDRA-5804)
 * Allow empty IN relations in SELECT/UPDATE/DELETE statements (CASSANDRA-5626)
 * cqlsh: fix crashing on Windows due to libedit detection (CASSANDRA-5812)
 * fix bulk-loading compressed sstables (CASSANDRA-5820)
 * (Hadoop) fix quoting in CqlPagingRecordReader and CqlRecordWriter 
   (CASSANDRA-5824)
 * update default LCS sstable size to 160MB (CASSANDRA-5727)
 * Allow compacting 2Is via nodetool (CASSANDRA-5670)
 * Hex-encode non-String keys in OPP (CASSANDRA-5793)
 * nodetool history logging (CASSANDRA-5823)
 * (Hadoop) fix support for Thrift tables in CqlPagingRecordReader 
   (CASSANDRA-5752)
 * add "all time blocked" to StatusLogger output (CASSANDRA-5825)
 * Future-proof inter-major-version schema migrations (CASSANDRA-5845)
 * (Hadoop) add CqlPagingRecordReader support for ReversedType in Thrift table
   (CASSANDRA-5718)
 * Add -no-snapshot option to scrub (CASSANDRA-5891)
 * Fix to support off heap bloom filters size greater than 2 GB (CASSANDRA-5903)
 * Properly handle parsing huge map and set literals (CASSANDRA-5893)
 * Fix LCS L0 compaction may overlap in L1 (CASSANDRA-5907)
 * New sstablesplit tool to split large sstables offline (CASSANDRA-4766)
 * Fix potential deadlock in native protocol server (CASSANDRA-5926)
 * Disallow incompatible type change in CQL3 (CASSANDRA-5882)
Merged from 1.1:
 * Correctly validate sparse composite cells in scrub (CASSANDRA-5855)


2.0.0-beta2
 * Replace countPendingHints with Hints Created metric (CASSANDRA-5746)
 * Allow nodetool with no args, and with help to run without a server (CASSANDRA-5734)
 * Cleanup AbstractType/TypeSerializer classes (CASSANDRA-5744)
 * Remove unimplemented cli option schema-mwt (CASSANDRA-5754)
 * Support range tombstones in thrift (CASSANDRA-5435)
 * Normalize table-manipulating CQL3 statements' class names (CASSANDRA-5759)
 * cqlsh: add missing table options to DESCRIBE output (CASSANDRA-5749)
 * Fix assertion error during repair (CASSANDRA-5757)
 * Fix bulkloader (CASSANDRA-5542)
 * Add LZ4 compression to the native protocol (CASSANDRA-5765)
 * Fix bugs in the native protocol v2 (CASSANDRA-5770)
 * CAS on 'primary key only' table (CASSANDRA-5715)
 * Support streaming SSTables of old versions (CASSANDRA-5772)
 * Always respect protocol version in native protocol (CASSANDRA-5778)
 * Fix ConcurrentModificationException during streaming (CASSANDRA-5782)
 * Update deletion timestamp in Commit#updatesWithPaxosTime (CASSANDRA-5787)
 * Thrift cas() method crashes if input columns are not sorted (CASSANDRA-5786)
 * Order columns names correctly when querying for CAS (CASSANDRA-5788)
 * Fix streaming retry (CASSANDRA-5775)
Merged from 1.2:
 * if no seeds can be a reached a node won't start in a ring by itself (CASSANDRA-5768)
 * add cassandra.unsafesystem property (CASSANDRA-5704)
 * (Hadoop) quote identifiers in CqlPagingRecordReader (CASSANDRA-5763)
 * Add replace_node functionality for vnodes (CASSANDRA-5337)
 * Add timeout events to query traces (CASSANDRA-5520)
 * Fix serialization of the LEFT gossip value (CASSANDRA-5696)
 * Pig: support for cql3 tables (CASSANDRA-5234)
 * cqlsh: Don't show 'null' in place of empty values (CASSANDRA-5675)
 * Race condition in detecting version on a mixed 1.1/1.2 cluster
   (CASSANDRA-5692)
 * Fix skipping range tombstones with reverse queries (CASSANDRA-5712)
 * Expire entries out of ThriftSessionManager (CASSANDRA-5719)
 * Don't keep ancestor information in memory (CASSANDRA-5342)
 * cqlsh: fix handling of semicolons inside BATCH queries (CASSANDRA-5697)
 * Expose native protocol server status in nodetool info (CASSANDRA-5735)
 * Fix pathetic performance of range tombstones (CASSANDRA-5677)
 * Fix querying with an empty (impossible) range (CASSANDRA-5573)
 * cqlsh: handle CUSTOM 2i in DESCRIBE output (CASSANDRA-5760)
 * Fix minor bug in Range.intersects(Bound) (CASSANDRA-5771)
 * cqlsh: handle disabled compression in DESCRIBE output (CASSANDRA-5766)
 * Ensure all UP events are notified on the native protocol (CASSANDRA-5769)
 * Fix formatting of sstable2json with multiple -k arguments (CASSANDRA-5781)
 * Don't rely on row marker for queries in general to hide lost markers
   after TTL expires (CASSANDRA-5762)
 * Sort nodetool help output (CASSANDRA-5776)
 * Fix column expiring during 2 phases compaction (CASSANDRA-5799)
 * now() is being rejected in INSERTs when inside collections (CASSANDRA-5795)


2.0.0-beta1
 * Add support for indexing clustered columns (CASSANDRA-5125)
 * Removed on-heap row cache (CASSANDRA-5348)
 * use nanotime consistently for node-local timeouts (CASSANDRA-5581)
 * Avoid unnecessary second pass on name-based queries (CASSANDRA-5577)
 * Experimental triggers (CASSANDRA-1311)
 * JEMalloc support for off-heap allocation (CASSANDRA-3997)
 * Single-pass compaction (CASSANDRA-4180)
 * Removed token range bisection (CASSANDRA-5518)
 * Removed compatibility with pre-1.2.5 sstables and network messages
   (CASSANDRA-5511)
 * removed PBSPredictor (CASSANDRA-5455)
 * CAS support (CASSANDRA-5062, 5441, 5442, 5443, 5619, 5667)
 * Leveled compaction performs size-tiered compactions in L0 
   (CASSANDRA-5371, 5439)
 * Add yaml network topology snitch for mixed ec2/other envs (CASSANDRA-5339)
 * Log when a node is down longer than the hint window (CASSANDRA-4554)
 * Optimize tombstone creation for ExpiringColumns (CASSANDRA-4917)
 * Improve LeveledScanner work estimation (CASSANDRA-5250, 5407)
 * Replace compaction lock with runWithCompactionsDisabled (CASSANDRA-3430)
 * Change Message IDs to ints (CASSANDRA-5307)
 * Move sstable level information into the Stats component, removing the
   need for a separate Manifest file (CASSANDRA-4872)
 * avoid serializing to byte[] on commitlog append (CASSANDRA-5199)
 * make index_interval configurable per columnfamily (CASSANDRA-3961, CASSANDRA-5650)
 * add default_time_to_live (CASSANDRA-3974)
 * add memtable_flush_period_in_ms (CASSANDRA-4237)
 * replace supercolumns internally by composites (CASSANDRA-3237, 5123)
 * upgrade thrift to 0.9.0 (CASSANDRA-3719)
 * drop unnecessary keyspace parameter from user-defined compaction API 
   (CASSANDRA-5139)
 * more robust solution to incomplete compactions + counters (CASSANDRA-5151)
 * Change order of directory searching for c*.in.sh (CASSANDRA-3983)
 * Add tool to reset SSTable compaction level for LCS (CASSANDRA-5271)
 * Allow custom configuration loader (CASSANDRA-5045)
 * Remove memory emergency pressure valve logic (CASSANDRA-3534)
 * Reduce request latency with eager retry (CASSANDRA-4705)
 * cqlsh: Remove ASSUME command (CASSANDRA-5331)
 * Rebuild BF when loading sstables if bloom_filter_fp_chance
   has changed since compaction (CASSANDRA-5015)
 * remove row-level bloom filters (CASSANDRA-4885)
 * Change Kernel Page Cache skipping into row preheating (disabled by default)
   (CASSANDRA-4937)
 * Improve repair by deciding on a gcBefore before sending
   out TreeRequests (CASSANDRA-4932)
 * Add an official way to disable compactions (CASSANDRA-5074)
 * Reenable ALTER TABLE DROP with new semantics (CASSANDRA-3919)
 * Add binary protocol versioning (CASSANDRA-5436)
 * Swap THshaServer for TThreadedSelectorServer (CASSANDRA-5530)
 * Add alias support to SELECT statement (CASSANDRA-5075)
 * Don't create empty RowMutations in CommitLogReplayer (CASSANDRA-5541)
 * Use range tombstones when dropping cfs/columns from schema (CASSANDRA-5579)
 * cqlsh: drop CQL2/CQL3-beta support (CASSANDRA-5585)
 * Track max/min column names in sstables to be able to optimize slice
   queries (CASSANDRA-5514, CASSANDRA-5595, CASSANDRA-5600)
 * Binary protocol: allow batching already prepared statements (CASSANDRA-4693)
 * Allow preparing timestamp, ttl and limit in CQL3 queries (CASSANDRA-4450)
 * Support native link w/o JNA in Java7 (CASSANDRA-3734)
 * Use SASL authentication in binary protocol v2 (CASSANDRA-5545)
 * Replace Thrift HsHa with LMAX Disruptor based implementation (CASSANDRA-5582)
 * cqlsh: Add row count to SELECT output (CASSANDRA-5636)
 * Include a timestamp with all read commands to determine column expiration
   (CASSANDRA-5149)
 * Streaming 2.0 (CASSANDRA-5286, 5699)
 * Conditional create/drop ks/table/index statements in CQL3 (CASSANDRA-2737)
 * more pre-table creation property validation (CASSANDRA-5693)
 * Redesign repair messages (CASSANDRA-5426)
 * Fix ALTER RENAME post-5125 (CASSANDRA-5702)
 * Disallow renaming a 2ndary indexed column (CASSANDRA-5705)
 * Rename Table to Keyspace (CASSANDRA-5613)
 * Ensure changing column_index_size_in_kb on different nodes don't corrupt the
   sstable (CASSANDRA-5454)
 * Move resultset type information into prepare, not execute (CASSANDRA-5649)
 * Auto paging in binary protocol (CASSANDRA-4415, 5714)
 * Don't tie client side use of AbstractType to JDBC (CASSANDRA-4495)
 * Adds new TimestampType to replace DateType (CASSANDRA-5723, CASSANDRA-5729)
Merged from 1.2:
 * make starting native protocol server idempotent (CASSANDRA-5728)
 * Fix loading key cache when a saved entry is no longer valid (CASSANDRA-5706)
 * Fix serialization of the LEFT gossip value (CASSANDRA-5696)
 * cqlsh: Don't show 'null' in place of empty values (CASSANDRA-5675)
 * Race condition in detecting version on a mixed 1.1/1.2 cluster
   (CASSANDRA-5692)
 * Fix skipping range tombstones with reverse queries (CASSANDRA-5712)
 * Expire entries out of ThriftSessionManager (CASSANRDA-5719)
 * Don't keep ancestor information in memory (CASSANDRA-5342)
 * cqlsh: fix handling of semicolons inside BATCH queries (CASSANDRA-5697)


1.2.6
 * Fix tracing when operation completes before all responses arrive 
   (CASSANDRA-5668)
 * Fix cross-DC mutation forwarding (CASSANDRA-5632)
 * Reduce SSTableLoader memory usage (CASSANDRA-5555)
 * Scale hinted_handoff_throttle_in_kb to cluster size (CASSANDRA-5272)
 * (Hadoop) Add CQL3 input/output formats (CASSANDRA-4421, 5622)
 * (Hadoop) Fix InputKeyRange in CFIF (CASSANDRA-5536)
 * Fix dealing with ridiculously large max sstable sizes in LCS (CASSANDRA-5589)
 * Ignore pre-truncate hints (CASSANDRA-4655)
 * Move System.exit on OOM into a separate thread (CASSANDRA-5273)
 * Write row markers when serializing schema (CASSANDRA-5572)
 * Check only SSTables for the requested range when streaming (CASSANDRA-5569)
 * Improve batchlog replay behavior and hint ttl handling (CASSANDRA-5314)
 * Exclude localTimestamp from validation for tombstones (CASSANDRA-5398)
 * cqlsh: add custom prompt support (CASSANDRA-5539)
 * Reuse prepared statements in hot auth queries (CASSANDRA-5594)
 * cqlsh: add vertical output option (see EXPAND) (CASSANDRA-5597)
 * Add a rate limit option to stress (CASSANDRA-5004)
 * have BulkLoader ignore snapshots directories (CASSANDRA-5587) 
 * fix SnitchProperties logging context (CASSANDRA-5602)
 * Expose whether jna is enabled and memory is locked via JMX (CASSANDRA-5508)
 * cqlsh: fix COPY FROM with ReversedType (CASSANDRA-5610)
 * Allow creating CUSTOM indexes on collections (CASSANDRA-5615)
 * Evaluate now() function at execution time (CASSANDRA-5616)
 * Expose detailed read repair metrics (CASSANDRA-5618)
 * Correct blob literal + ReversedType parsing (CASSANDRA-5629)
 * Allow GPFS to prefer the internal IP like EC2MRS (CASSANDRA-5630)
 * fix help text for -tspw cassandra-cli (CASSANDRA-5643)
 * don't throw away initial causes exceptions for internode encryption issues 
   (CASSANDRA-5644)
 * Fix message spelling errors for cql select statements (CASSANDRA-5647)
 * Suppress custom exceptions thru jmx (CASSANDRA-5652)
 * Update CREATE CUSTOM INDEX syntax (CASSANDRA-5639)
 * Fix PermissionDetails.equals() method (CASSANDRA-5655)
 * Never allow partition key ranges in CQL3 without token() (CASSANDRA-5666)
 * Gossiper incorrectly drops AppState for an upgrading node (CASSANDRA-5660)
 * Connection thrashing during multi-region ec2 during upgrade, due to 
   messaging version (CASSANDRA-5669)
 * Avoid over reconnecting in EC2MRS (CASSANDRA-5678)
 * Fix ReadResponseSerializer.serializedSize() for digest reads (CASSANDRA-5476)
 * allow sstable2json on 2i CFs (CASSANDRA-5694)
Merged from 1.1:
 * Remove buggy thrift max message length option (CASSANDRA-5529)
 * Fix NPE in Pig's widerow mode (CASSANDRA-5488)
 * Add split size parameter to Pig and disable split combination (CASSANDRA-5544)


1.2.5
 * make BytesToken.toString only return hex bytes (CASSANDRA-5566)
 * Ensure that submitBackground enqueues at least one task (CASSANDRA-5554)
 * fix 2i updates with identical values and timestamps (CASSANDRA-5540)
 * fix compaction throttling bursty-ness (CASSANDRA-4316)
 * reduce memory consumption of IndexSummary (CASSANDRA-5506)
 * remove per-row column name bloom filters (CASSANDRA-5492)
 * Include fatal errors in trace events (CASSANDRA-5447)
 * Ensure that PerRowSecondaryIndex is notified of row-level deletes
   (CASSANDRA-5445)
 * Allow empty blob literals in CQL3 (CASSANDRA-5452)
 * Fix streaming RangeTombstones at column index boundary (CASSANDRA-5418)
 * Fix preparing statements when current keyspace is not set (CASSANDRA-5468)
 * Fix SemanticVersion.isSupportedBy minor/patch handling (CASSANDRA-5496)
 * Don't provide oldCfId for post-1.1 system cfs (CASSANDRA-5490)
 * Fix primary range ignores replication strategy (CASSANDRA-5424)
 * Fix shutdown of binary protocol server (CASSANDRA-5507)
 * Fix repair -snapshot not working (CASSANDRA-5512)
 * Set isRunning flag later in binary protocol server (CASSANDRA-5467)
 * Fix use of CQL3 functions with descending clustering order (CASSANDRA-5472)
 * Disallow renaming columns one at a time for thrift table in CQL3
   (CASSANDRA-5531)
 * cqlsh: add CLUSTERING ORDER BY support to DESCRIBE (CASSANDRA-5528)
 * Add custom secondary index support to CQL3 (CASSANDRA-5484)
 * Fix repair hanging silently on unexpected error (CASSANDRA-5229)
 * Fix Ec2Snitch regression introduced by CASSANDRA-5171 (CASSANDRA-5432)
 * Add nodetool enablebackup/disablebackup (CASSANDRA-5556)
 * cqlsh: fix DESCRIBE after case insensitive USE (CASSANDRA-5567)
Merged from 1.1
 * Remove buggy thrift max message length option (CASSANDRA-5529)
 * Add retry mechanism to OTC for non-droppable_verbs (CASSANDRA-5393)
 * Use allocator information to improve memtable memory usage estimate
   (CASSANDRA-5497)
 * Fix trying to load deleted row into row cache on startup (CASSANDRA-4463)
 * fsync leveled manifest to avoid corruption (CASSANDRA-5535)
 * Fix Bound intersection computation (CASSANDRA-5551)
 * sstablescrub now respects max memory size in cassandra.in.sh (CASSANDRA-5562)


1.2.4
 * Ensure that PerRowSecondaryIndex updates see the most recent values
   (CASSANDRA-5397)
 * avoid duplicate index entries ind PrecompactedRow and 
   ParallelCompactionIterable (CASSANDRA-5395)
 * remove the index entry on oldColumn when new column is a tombstone 
   (CASSANDRA-5395)
 * Change default stream throughput from 400 to 200 mbps (CASSANDRA-5036)
 * Gossiper logs DOWN for symmetry with UP (CASSANDRA-5187)
 * Fix mixing prepared statements between keyspaces (CASSANDRA-5352)
 * Fix consistency level during bootstrap - strike 3 (CASSANDRA-5354)
 * Fix transposed arguments in AlreadyExistsException (CASSANDRA-5362)
 * Improve asynchronous hint delivery (CASSANDRA-5179)
 * Fix Guava dependency version (12.0 -> 13.0.1) for Maven (CASSANDRA-5364)
 * Validate that provided CQL3 collection value are < 64K (CASSANDRA-5355)
 * Make upgradeSSTable skip current version sstables by default (CASSANDRA-5366)
 * Optimize min/max timestamp collection (CASSANDRA-5373)
 * Invalid streamId in cql binary protocol when using invalid CL 
   (CASSANDRA-5164)
 * Fix validation for IN where clauses with collections (CASSANDRA-5376)
 * Copy resultSet on count query to avoid ConcurrentModificationException 
   (CASSANDRA-5382)
 * Correctly typecheck in CQL3 even with ReversedType (CASSANDRA-5386)
 * Fix streaming compressed files when using encryption (CASSANDRA-5391)
 * cassandra-all 1.2.0 pom missing netty dependency (CASSANDRA-5392)
 * Fix writetime/ttl functions on null values (CASSANDRA-5341)
 * Fix NPE during cql3 select with token() (CASSANDRA-5404)
 * IndexHelper.skipBloomFilters won't skip non-SHA filters (CASSANDRA-5385)
 * cqlsh: Print maps ordered by key, sort sets (CASSANDRA-5413)
 * Add null syntax support in CQL3 for inserts (CASSANDRA-3783)
 * Allow unauthenticated set_keyspace() calls (CASSANDRA-5423)
 * Fix potential incremental backups race (CASSANDRA-5410)
 * Fix prepared BATCH statements with batch-level timestamps (CASSANDRA-5415)
 * Allow overriding superuser setup delay (CASSANDRA-5430)
 * cassandra-shuffle with JMX usernames and passwords (CASSANDRA-5431)
Merged from 1.1:
 * cli: Quote ks and cf names in schema output when needed (CASSANDRA-5052)
 * Fix bad default for min/max timestamp in SSTableMetadata (CASSANDRA-5372)
 * Fix cf name extraction from manifest in Directories.migrateFile() 
   (CASSANDRA-5242)
 * Support pluggable internode authentication (CASSANDRA-5401)


1.2.3
 * add check for sstable overlap within a level on startup (CASSANDRA-5327)
 * replace ipv6 colons in jmx object names (CASSANDRA-5298, 5328)
 * Avoid allocating SSTableBoundedScanner during repair when the range does 
   not intersect the sstable (CASSANDRA-5249)
 * Don't lowercase property map keys (this breaks NTS) (CASSANDRA-5292)
 * Fix composite comparator with super columns (CASSANDRA-5287)
 * Fix insufficient validation of UPDATE queries against counter cfs
   (CASSANDRA-5300)
 * Fix PropertyFileSnitch default DC/Rack behavior (CASSANDRA-5285)
 * Handle null values when executing prepared statement (CASSANDRA-5081)
 * Add netty to pom dependencies (CASSANDRA-5181)
 * Include type arguments in Thrift CQLPreparedResult (CASSANDRA-5311)
 * Fix compaction not removing columns when bf_fp_ratio is 1 (CASSANDRA-5182)
 * cli: Warn about missing CQL3 tables in schema descriptions (CASSANDRA-5309)
 * Re-enable unknown option in replication/compaction strategies option for
   backward compatibility (CASSANDRA-4795)
 * Add binary protocol support to stress (CASSANDRA-4993)
 * cqlsh: Fix COPY FROM value quoting and null handling (CASSANDRA-5305)
 * Fix repair -pr for vnodes (CASSANDRA-5329)
 * Relax CL for auth queries for non-default users (CASSANDRA-5310)
 * Fix AssertionError during repair (CASSANDRA-5245)
 * Don't announce migrations to pre-1.2 nodes (CASSANDRA-5334)
Merged from 1.1:
 * Fix trying to load deleted row into row cache on startup (CASSANDRA-4463)
 * Update offline scrub for 1.0 -> 1.1 directory structure (CASSANDRA-5195)
 * add tmp flag to Descriptor hashcode (CASSANDRA-4021)
 * fix logging of "Found table data in data directories" when only system tables
   are present (CASSANDRA-5289)
 * cli: Add JMX authentication support (CASSANDRA-5080)
 * nodetool: ability to repair specific range (CASSANDRA-5280)
 * Fix possible assertion triggered in SliceFromReadCommand (CASSANDRA-5284)
 * cqlsh: Add inet type support on Windows (ipv4-only) (CASSANDRA-4801)
 * Fix race when initializing ColumnFamilyStore (CASSANDRA-5350)
 * Add UseTLAB JVM flag (CASSANDRA-5361)


1.2.2
 * fix potential for multiple concurrent compactions of the same sstables
   (CASSANDRA-5256)
 * avoid no-op caching of byte[] on commitlog append (CASSANDRA-5199)
 * fix symlinks under data dir not working (CASSANDRA-5185)
 * fix bug in compact storage metadata handling (CASSANDRA-5189)
 * Validate login for USE queries (CASSANDRA-5207)
 * cli: remove default username and password (CASSANDRA-5208)
 * configure populate_io_cache_on_flush per-CF (CASSANDRA-4694)
 * allow configuration of internode socket buffer (CASSANDRA-3378)
 * Make sstable directory picking blacklist-aware again (CASSANDRA-5193)
 * Correctly expire gossip states for edge cases (CASSANDRA-5216)
 * Improve handling of directory creation failures (CASSANDRA-5196)
 * Expose secondary indicies to the rest of nodetool (CASSANDRA-4464)
 * Binary protocol: avoid sending notification for 0.0.0.0 (CASSANDRA-5227)
 * add UseCondCardMark XX jvm settings on jdk 1.7 (CASSANDRA-4366)
 * CQL3 refactor to allow conversion function (CASSANDRA-5226)
 * Fix drop of sstables in some circumstance (CASSANDRA-5232)
 * Implement caching of authorization results (CASSANDRA-4295)
 * Add support for LZ4 compression (CASSANDRA-5038)
 * Fix missing columns in wide rows queries (CASSANDRA-5225)
 * Simplify auth setup and make system_auth ks alterable (CASSANDRA-5112)
 * Stop compactions from hanging during bootstrap (CASSANDRA-5244)
 * fix compressed streaming sending extra chunk (CASSANDRA-5105)
 * Add CQL3-based implementations of IAuthenticator and IAuthorizer
   (CASSANDRA-4898)
 * Fix timestamp-based tomstone removal logic (CASSANDRA-5248)
 * cli: Add JMX authentication support (CASSANDRA-5080)
 * Fix forceFlush behavior (CASSANDRA-5241)
 * cqlsh: Add username autocompletion (CASSANDRA-5231)
 * Fix CQL3 composite partition key error (CASSANDRA-5240)
 * Allow IN clause on last clustering key (CASSANDRA-5230)
Merged from 1.1:
 * fix start key/end token validation for wide row iteration (CASSANDRA-5168)
 * add ConfigHelper support for Thrift frame and max message sizes (CASSANDRA-5188)
 * fix nodetool repair not fail on node down (CASSANDRA-5203)
 * always collect tombstone hints (CASSANDRA-5068)
 * Fix error when sourcing file in cqlsh (CASSANDRA-5235)


1.2.1
 * stream undelivered hints on decommission (CASSANDRA-5128)
 * GossipingPropertyFileSnitch loads saved dc/rack info if needed (CASSANDRA-5133)
 * drain should flush system CFs too (CASSANDRA-4446)
 * add inter_dc_tcp_nodelay setting (CASSANDRA-5148)
 * re-allow wrapping ranges for start_token/end_token range pairitspwng (CASSANDRA-5106)
 * fix validation compaction of empty rows (CASSANDRA-5136)
 * nodetool methods to enable/disable hint storage/delivery (CASSANDRA-4750)
 * disallow bloom filter false positive chance of 0 (CASSANDRA-5013)
 * add threadpool size adjustment methods to JMXEnabledThreadPoolExecutor and 
   CompactionManagerMBean (CASSANDRA-5044)
 * fix hinting for dropped local writes (CASSANDRA-4753)
 * off-heap cache doesn't need mutable column container (CASSANDRA-5057)
 * apply disk_failure_policy to bad disks on initial directory creation 
   (CASSANDRA-4847)
 * Optimize name-based queries to use ArrayBackedSortedColumns (CASSANDRA-5043)
 * Fall back to old manifest if most recent is unparseable (CASSANDRA-5041)
 * pool [Compressed]RandomAccessReader objects on the partitioned read path
   (CASSANDRA-4942)
 * Add debug logging to list filenames processed by Directories.migrateFile 
   method (CASSANDRA-4939)
 * Expose black-listed directories via JMX (CASSANDRA-4848)
 * Log compaction merge counts (CASSANDRA-4894)
 * Minimize byte array allocation by AbstractData{Input,Output} (CASSANDRA-5090)
 * Add SSL support for the binary protocol (CASSANDRA-5031)
 * Allow non-schema system ks modification for shuffle to work (CASSANDRA-5097)
 * cqlsh: Add default limit to SELECT statements (CASSANDRA-4972)
 * cqlsh: fix DESCRIBE for 1.1 cfs in CQL3 (CASSANDRA-5101)
 * Correctly gossip with nodes >= 1.1.7 (CASSANDRA-5102)
 * Ensure CL guarantees on digest mismatch (CASSANDRA-5113)
 * Validate correctly selects on composite partition key (CASSANDRA-5122)
 * Fix exception when adding collection (CASSANDRA-5117)
 * Handle states for non-vnode clusters correctly (CASSANDRA-5127)
 * Refuse unrecognized replication and compaction strategy options (CASSANDRA-4795)
 * Pick the correct value validator in sstable2json for cql3 tables (CASSANDRA-5134)
 * Validate login for describe_keyspace, describe_keyspaces and set_keyspace
   (CASSANDRA-5144)
 * Fix inserting empty maps (CASSANDRA-5141)
 * Don't remove tokens from System table for node we know (CASSANDRA-5121)
 * fix streaming progress report for compresed files (CASSANDRA-5130)
 * Coverage analysis for low-CL queries (CASSANDRA-4858)
 * Stop interpreting dates as valid timeUUID value (CASSANDRA-4936)
 * Adds E notation for floating point numbers (CASSANDRA-4927)
 * Detect (and warn) unintentional use of the cql2 thrift methods when cql3 was
   intended (CASSANDRA-5172)
 * cli: Quote ks and cf names in schema output when needed (CASSANDRA-5052)
 * Fix bad default for min/max timestamp in SSTableMetadata (CASSANDRA-5372)
 * Fix cf name extraction from manifest in Directories.migrateFile() (CASSANDRA-5242)
 * Support pluggable internode authentication (CASSANDRA-5401)
 * Replace mistaken usage of commons-logging with slf4j (CASSANDRA-5464)
 * Ensure Jackson dependency matches lib (CASSANDRA-5126)
 * Expose droppable tombstone ratio stats over JMX (CASSANDRA-5159)
Merged from 1.1:
 * Simplify CompressedRandomAccessReader to work around JDK FD bug (CASSANDRA-5088)
 * Improve handling a changing target throttle rate mid-compaction (CASSANDRA-5087)
 * Pig: correctly decode row keys in widerow mode (CASSANDRA-5098)
 * nodetool repair command now prints progress (CASSANDRA-4767)
 * fix user defined compaction to run against 1.1 data directory (CASSANDRA-5118)
 * Fix CQL3 BATCH authorization caching (CASSANDRA-5145)
 * fix get_count returns incorrect value with TTL (CASSANDRA-5099)
 * better handling for mid-compaction failure (CASSANDRA-5137)
 * convert default marshallers list to map for better readability (CASSANDRA-5109)
 * fix ConcurrentModificationException in getBootstrapSource (CASSANDRA-5170)
 * fix sstable maxtimestamp for row deletes and pre-1.1.1 sstables (CASSANDRA-5153)
 * Fix thread growth on node removal (CASSANDRA-5175)
 * Make Ec2Region's datacenter name configurable (CASSANDRA-5155)


1.2.0
 * Disallow counters in collections (CASSANDRA-5082)
 * cqlsh: add unit tests (CASSANDRA-3920)
 * fix default bloom_filter_fp_chance for LeveledCompactionStrategy (CASSANDRA-5093)
Merged from 1.1:
 * add validation for get_range_slices with start_key and end_token (CASSANDRA-5089)


1.2.0-rc2
 * fix nodetool ownership display with vnodes (CASSANDRA-5065)
 * cqlsh: add DESCRIBE KEYSPACES command (CASSANDRA-5060)
 * Fix potential infinite loop when reloading CFS (CASSANDRA-5064)
 * Fix SimpleAuthorizer example (CASSANDRA-5072)
 * cqlsh: force CL.ONE for tracing and system.schema* queries (CASSANDRA-5070)
 * Includes cassandra-shuffle in the debian package (CASSANDRA-5058)
Merged from 1.1:
 * fix multithreaded compaction deadlock (CASSANDRA-4492)
 * fix temporarily missing schema after upgrade from pre-1.1.5 (CASSANDRA-5061)
 * Fix ALTER TABLE overriding compression options with defaults
   (CASSANDRA-4996, 5066)
 * fix specifying and altering crc_check_chance (CASSANDRA-5053)
 * fix Murmur3Partitioner ownership% calculation (CASSANDRA-5076)
 * Don't expire columns sooner than they should in 2ndary indexes (CASSANDRA-5079)


1.2-rc1
 * rename rpc_timeout settings to request_timeout (CASSANDRA-5027)
 * add BF with 0.1 FP to LCS by default (CASSANDRA-5029)
 * Fix preparing insert queries (CASSANDRA-5016)
 * Fix preparing queries with counter increment (CASSANDRA-5022)
 * Fix preparing updates with collections (CASSANDRA-5017)
 * Don't generate UUID based on other node address (CASSANDRA-5002)
 * Fix message when trying to alter a clustering key type (CASSANDRA-5012)
 * Update IAuthenticator to match the new IAuthorizer (CASSANDRA-5003)
 * Fix inserting only a key in CQL3 (CASSANDRA-5040)
 * Fix CQL3 token() function when used with strings (CASSANDRA-5050)
Merged from 1.1:
 * reduce log spam from invalid counter shards (CASSANDRA-5026)
 * Improve schema propagation performance (CASSANDRA-5025)
 * Fix for IndexHelper.IndexFor throws OOB Exception (CASSANDRA-5030)
 * cqlsh: make it possible to describe thrift CFs (CASSANDRA-4827)
 * cqlsh: fix timestamp formatting on some platforms (CASSANDRA-5046)


1.2-beta3
 * make consistency level configurable in cqlsh (CASSANDRA-4829)
 * fix cqlsh rendering of blob fields (CASSANDRA-4970)
 * fix cqlsh DESCRIBE command (CASSANDRA-4913)
 * save truncation position in system table (CASSANDRA-4906)
 * Move CompressionMetadata off-heap (CASSANDRA-4937)
 * allow CLI to GET cql3 columnfamily data (CASSANDRA-4924)
 * Fix rare race condition in getExpireTimeForEndpoint (CASSANDRA-4402)
 * acquire references to overlapping sstables during compaction so bloom filter
   doesn't get free'd prematurely (CASSANDRA-4934)
 * Don't share slice query filter in CQL3 SelectStatement (CASSANDRA-4928)
 * Separate tracing from Log4J (CASSANDRA-4861)
 * Exclude gcable tombstones from merkle-tree computation (CASSANDRA-4905)
 * Better printing of AbstractBounds for tracing (CASSANDRA-4931)
 * Optimize mostRecentTombstone check in CC.collectAllData (CASSANDRA-4883)
 * Change stream session ID to UUID to avoid collision from same node (CASSANDRA-4813)
 * Use Stats.db when bulk loading if present (CASSANDRA-4957)
 * Skip repair on system_trace and keyspaces with RF=1 (CASSANDRA-4956)
 * (cql3) Remove arbitrary SELECT limit (CASSANDRA-4918)
 * Correctly handle prepared operation on collections (CASSANDRA-4945)
 * Fix CQL3 LIMIT (CASSANDRA-4877)
 * Fix Stress for CQL3 (CASSANDRA-4979)
 * Remove cassandra specific exceptions from JMX interface (CASSANDRA-4893)
 * (CQL3) Force using ALLOW FILTERING on potentially inefficient queries (CASSANDRA-4915)
 * (cql3) Fix adding column when the table has collections (CASSANDRA-4982)
 * (cql3) Fix allowing collections with compact storage (CASSANDRA-4990)
 * (cql3) Refuse ttl/writetime function on collections (CASSANDRA-4992)
 * Replace IAuthority with new IAuthorizer (CASSANDRA-4874)
 * clqsh: fix KEY pseudocolumn escaping when describing Thrift tables
   in CQL3 mode (CASSANDRA-4955)
 * add basic authentication support for Pig CassandraStorage (CASSANDRA-3042)
 * fix CQL2 ALTER TABLE compaction_strategy_class altering (CASSANDRA-4965)
Merged from 1.1:
 * Fall back to old describe_splits if d_s_ex is not available (CASSANDRA-4803)
 * Improve error reporting when streaming ranges fail (CASSANDRA-5009)
 * Fix cqlsh timestamp formatting of timezone info (CASSANDRA-4746)
 * Fix assertion failure with leveled compaction (CASSANDRA-4799)
 * Check for null end_token in get_range_slice (CASSANDRA-4804)
 * Remove all remnants of removed nodes (CASSANDRA-4840)
 * Add aut-reloading of the log4j file in debian package (CASSANDRA-4855)
 * Fix estimated row cache entry size (CASSANDRA-4860)
 * reset getRangeSlice filter after finishing a row for get_paged_slice
   (CASSANDRA-4919)
 * expunge row cache post-truncate (CASSANDRA-4940)
 * Allow static CF definition with compact storage (CASSANDRA-4910)
 * Fix endless loop/compaction of schema_* CFs due to broken timestamps (CASSANDRA-4880)
 * Fix 'wrong class type' assertion in CounterColumn (CASSANDRA-4976)


1.2-beta2
 * fp rate of 1.0 disables BF entirely; LCS defaults to 1.0 (CASSANDRA-4876)
 * off-heap bloom filters for row keys (CASSANDRA_4865)
 * add extension point for sstable components (CASSANDRA-4049)
 * improve tracing output (CASSANDRA-4852, 4862)
 * make TRACE verb droppable (CASSANDRA-4672)
 * fix BulkLoader recognition of CQL3 columnfamilies (CASSANDRA-4755)
 * Sort commitlog segments for replay by id instead of mtime (CASSANDRA-4793)
 * Make hint delivery asynchronous (CASSANDRA-4761)
 * Pluggable Thrift transport factories for CLI and cqlsh (CASSANDRA-4609, 4610)
 * cassandra-cli: allow Double value type to be inserted to a column (CASSANDRA-4661)
 * Add ability to use custom TServerFactory implementations (CASSANDRA-4608)
 * optimize batchlog flushing to skip successful batches (CASSANDRA-4667)
 * include metadata for system keyspace itself in schema tables (CASSANDRA-4416)
 * add check to PropertyFileSnitch to verify presence of location for
   local node (CASSANDRA-4728)
 * add PBSPredictor consistency modeler (CASSANDRA-4261)
 * remove vestiges of Thrift unframed mode (CASSANDRA-4729)
 * optimize single-row PK lookups (CASSANDRA-4710)
 * adjust blockFor calculation to account for pending ranges due to node 
   movement (CASSANDRA-833)
 * Change CQL version to 3.0.0 and stop accepting 3.0.0-beta1 (CASSANDRA-4649)
 * (CQL3) Make prepared statement global instead of per connection 
   (CASSANDRA-4449)
 * Fix scrubbing of CQL3 created tables (CASSANDRA-4685)
 * (CQL3) Fix validation when using counter and regular columns in the same 
   table (CASSANDRA-4706)
 * Fix bug starting Cassandra with simple authentication (CASSANDRA-4648)
 * Add support for batchlog in CQL3 (CASSANDRA-4545, 4738)
 * Add support for multiple column family outputs in CFOF (CASSANDRA-4208)
 * Support repairing only the local DC nodes (CASSANDRA-4747)
 * Use rpc_address for binary protocol and change default port (CASSANDRA-4751)
 * Fix use of collections in prepared statements (CASSANDRA-4739)
 * Store more information into peers table (CASSANDRA-4351, 4814)
 * Configurable bucket size for size tiered compaction (CASSANDRA-4704)
 * Run leveled compaction in parallel (CASSANDRA-4310)
 * Fix potential NPE during CFS reload (CASSANDRA-4786)
 * Composite indexes may miss results (CASSANDRA-4796)
 * Move consistency level to the protocol level (CASSANDRA-4734, 4824)
 * Fix Subcolumn slice ends not respected (CASSANDRA-4826)
 * Fix Assertion error in cql3 select (CASSANDRA-4783)
 * Fix list prepend logic (CQL3) (CASSANDRA-4835)
 * Add booleans as literals in CQL3 (CASSANDRA-4776)
 * Allow renaming PK columns in CQL3 (CASSANDRA-4822)
 * Fix binary protocol NEW_NODE event (CASSANDRA-4679)
 * Fix potential infinite loop in tombstone compaction (CASSANDRA-4781)
 * Remove system tables accounting from schema (CASSANDRA-4850)
 * (cql3) Force provided columns in clustering key order in 
   'CLUSTERING ORDER BY' (CASSANDRA-4881)
 * Fix composite index bug (CASSANDRA-4884)
 * Fix short read protection for CQL3 (CASSANDRA-4882)
 * Add tracing support to the binary protocol (CASSANDRA-4699)
 * (cql3) Don't allow prepared marker inside collections (CASSANDRA-4890)
 * Re-allow order by on non-selected columns (CASSANDRA-4645)
 * Bug when composite index is created in a table having collections (CASSANDRA-4909)
 * log index scan subject in CompositesSearcher (CASSANDRA-4904)
Merged from 1.1:
 * add get[Row|Key]CacheEntries to CacheServiceMBean (CASSANDRA-4859)
 * fix get_paged_slice to wrap to next row correctly (CASSANDRA-4816)
 * fix indexing empty column values (CASSANDRA-4832)
 * allow JdbcDate to compose null Date objects (CASSANDRA-4830)
 * fix possible stackoverflow when compacting 1000s of sstables
   (CASSANDRA-4765)
 * fix wrong leveled compaction progress calculation (CASSANDRA-4807)
 * add a close() method to CRAR to prevent leaking file descriptors (CASSANDRA-4820)
 * fix potential infinite loop in get_count (CASSANDRA-4833)
 * fix compositeType.{get/from}String methods (CASSANDRA-4842)
 * (CQL) fix CREATE COLUMNFAMILY permissions check (CASSANDRA-4864)
 * Fix DynamicCompositeType same type comparison (CASSANDRA-4711)
 * Fix duplicate SSTable reference when stream session failed (CASSANDRA-3306)
 * Allow static CF definition with compact storage (CASSANDRA-4910)
 * Fix endless loop/compaction of schema_* CFs due to broken timestamps (CASSANDRA-4880)
 * Fix 'wrong class type' assertion in CounterColumn (CASSANDRA-4976)


1.2-beta1
 * add atomic_batch_mutate (CASSANDRA-4542, -4635)
 * increase default max_hint_window_in_ms to 3h (CASSANDRA-4632)
 * include message initiation time to replicas so they can more
   accurately drop timed-out requests (CASSANDRA-2858)
 * fix clientutil.jar dependencies (CASSANDRA-4566)
 * optimize WriteResponse (CASSANDRA-4548)
 * new metrics (CASSANDRA-4009)
 * redesign KEYS indexes to avoid read-before-write (CASSANDRA-2897)
 * debug tracing (CASSANDRA-1123)
 * parallelize row cache loading (CASSANDRA-4282)
 * Make compaction, flush JBOD-aware (CASSANDRA-4292)
 * run local range scans on the read stage (CASSANDRA-3687)
 * clean up ioexceptions (CASSANDRA-2116)
 * add disk_failure_policy (CASSANDRA-2118)
 * Introduce new json format with row level deletion (CASSANDRA-4054)
 * remove redundant "name" column from schema_keyspaces (CASSANDRA-4433)
 * improve "nodetool ring" handling of multi-dc clusters (CASSANDRA-3047)
 * update NTS calculateNaturalEndpoints to be O(N log N) (CASSANDRA-3881)
 * split up rpc timeout by operation type (CASSANDRA-2819)
 * rewrite key cache save/load to use only sequential i/o (CASSANDRA-3762)
 * update MS protocol with a version handshake + broadcast address id
   (CASSANDRA-4311)
 * multithreaded hint replay (CASSANDRA-4189)
 * add inter-node message compression (CASSANDRA-3127)
 * remove COPP (CASSANDRA-2479)
 * Track tombstone expiration and compact when tombstone content is
   higher than a configurable threshold, default 20% (CASSANDRA-3442, 4234)
 * update MurmurHash to version 3 (CASSANDRA-2975)
 * (CLI) track elapsed time for `delete' operation (CASSANDRA-4060)
 * (CLI) jline version is bumped to 1.0 to properly  support
   'delete' key function (CASSANDRA-4132)
 * Save IndexSummary into new SSTable 'Summary' component (CASSANDRA-2392, 4289)
 * Add support for range tombstones (CASSANDRA-3708)
 * Improve MessagingService efficiency (CASSANDRA-3617)
 * Avoid ID conflicts from concurrent schema changes (CASSANDRA-3794)
 * Set thrift HSHA server thread limit to unlimited by default (CASSANDRA-4277)
 * Avoids double serialization of CF id in RowMutation messages
   (CASSANDRA-4293)
 * stream compressed sstables directly with java nio (CASSANDRA-4297)
 * Support multiple ranges in SliceQueryFilter (CASSANDRA-3885)
 * Add column metadata to system column families (CASSANDRA-4018)
 * (cql3) Always use composite types by default (CASSANDRA-4329)
 * (cql3) Add support for set, map and list (CASSANDRA-3647)
 * Validate date type correctly (CASSANDRA-4441)
 * (cql3) Allow definitions with only a PK (CASSANDRA-4361)
 * (cql3) Add support for row key composites (CASSANDRA-4179)
 * improve DynamicEndpointSnitch by using reservoir sampling (CASSANDRA-4038)
 * (cql3) Add support for 2ndary indexes (CASSANDRA-3680)
 * (cql3) fix defining more than one PK to be invalid (CASSANDRA-4477)
 * remove schema agreement checking from all external APIs (Thrift, CQL and CQL3) (CASSANDRA-4487)
 * add Murmur3Partitioner and make it default for new installations (CASSANDRA-3772, 4621)
 * (cql3) update pseudo-map syntax to use map syntax (CASSANDRA-4497)
 * Finer grained exceptions hierarchy and provides error code with exceptions (CASSANDRA-3979)
 * Adds events push to binary protocol (CASSANDRA-4480)
 * Rewrite nodetool help (CASSANDRA-2293)
 * Make CQL3 the default for CQL (CASSANDRA-4640)
 * update stress tool to be able to use CQL3 (CASSANDRA-4406)
 * Accept all thrift update on CQL3 cf but don't expose their metadata (CASSANDRA-4377)
 * Replace Throttle with Guava's RateLimiter for HintedHandOff (CASSANDRA-4541)
 * fix counter add/get using CQL2 and CQL3 in stress tool (CASSANDRA-4633)
 * Add sstable count per level to cfstats (CASSANDRA-4537)
 * (cql3) Add ALTER KEYSPACE statement (CASSANDRA-4611)
 * (cql3) Allow defining default consistency levels (CASSANDRA-4448)
 * (cql3) Fix queries using LIMIT missing results (CASSANDRA-4579)
 * fix cross-version gossip messaging (CASSANDRA-4576)
 * added inet data type (CASSANDRA-4627)


1.1.6
 * Wait for writes on synchronous read digest mismatch (CASSANDRA-4792)
 * fix commitlog replay for nanotime-infected sstables (CASSANDRA-4782)
 * preflight check ttl for maximum of 20 years (CASSANDRA-4771)
 * (Pig) fix widerow input with single column rows (CASSANDRA-4789)
 * Fix HH to compact with correct gcBefore, which avoids wiping out
   undelivered hints (CASSANDRA-4772)
 * LCS will merge up to 32 L0 sstables as intended (CASSANDRA-4778)
 * NTS will default unconfigured DC replicas to zero (CASSANDRA-4675)
 * use default consistency level in counter validation if none is
   explicitly provide (CASSANDRA-4700)
 * Improve IAuthority interface by introducing fine-grained
   access permissions and grant/revoke commands (CASSANDRA-4490, 4644)
 * fix assumption error in CLI when updating/describing keyspace 
   (CASSANDRA-4322)
 * Adds offline sstablescrub to debian packaging (CASSANDRA-4642)
 * Automatic fixing of overlapping leveled sstables (CASSANDRA-4644)
 * fix error when using ORDER BY with extended selections (CASSANDRA-4689)
 * (CQL3) Fix validation for IN queries for non-PK cols (CASSANDRA-4709)
 * fix re-created keyspace disappering after 1.1.5 upgrade 
   (CASSANDRA-4698, 4752)
 * (CLI) display elapsed time in 2 fraction digits (CASSANDRA-3460)
 * add authentication support to sstableloader (CASSANDRA-4712)
 * Fix CQL3 'is reversed' logic (CASSANDRA-4716, 4759)
 * (CQL3) Don't return ReversedType in result set metadata (CASSANDRA-4717)
 * Backport adding AlterKeyspace statement (CASSANDRA-4611)
 * (CQL3) Correcty accept upper-case data types (CASSANDRA-4770)
 * Add binary protocol events for schema changes (CASSANDRA-4684)
Merged from 1.0:
 * Switch from NBHM to CHM in MessagingService's callback map, which
   prevents OOM in long-running instances (CASSANDRA-4708)


1.1.5
 * add SecondaryIndex.reload API (CASSANDRA-4581)
 * use millis + atomicint for commitlog segment creation instead of
   nanotime, which has issues under some hypervisors (CASSANDRA-4601)
 * fix FD leak in slice queries (CASSANDRA-4571)
 * avoid recursion in leveled compaction (CASSANDRA-4587)
 * increase stack size under Java7 to 180K
 * Log(info) schema changes (CASSANDRA-4547)
 * Change nodetool setcachecapcity to manipulate global caches (CASSANDRA-4563)
 * (cql3) fix setting compaction strategy (CASSANDRA-4597)
 * fix broken system.schema_* timestamps on system startup (CASSANDRA-4561)
 * fix wrong skip of cache saving (CASSANDRA-4533)
 * Avoid NPE when lost+found is in data dir (CASSANDRA-4572)
 * Respect five-minute flush moratorium after initial CL replay (CASSANDRA-4474)
 * Adds ntp as recommended in debian packaging (CASSANDRA-4606)
 * Configurable transport in CF Record{Reader|Writer} (CASSANDRA-4558)
 * (cql3) fix potential NPE with both equal and unequal restriction (CASSANDRA-4532)
 * (cql3) improves ORDER BY validation (CASSANDRA-4624)
 * Fix potential deadlock during counter writes (CASSANDRA-4578)
 * Fix cql error with ORDER BY when using IN (CASSANDRA-4612)
Merged from 1.0:
 * increase Xss to 160k to accomodate latest 1.6 JVMs (CASSANDRA-4602)
 * fix toString of hint destination tokens (CASSANDRA-4568)
 * Fix multiple values for CurrentLocal NodeID (CASSANDRA-4626)


1.1.4
 * fix offline scrub to catch >= out of order rows (CASSANDRA-4411)
 * fix cassandra-env.sh on RHEL and other non-dash-based systems 
   (CASSANDRA-4494)
Merged from 1.0:
 * (Hadoop) fix setting key length for old-style mapred api (CASSANDRA-4534)
 * (Hadoop) fix iterating through a resultset consisting entirely
   of tombstoned rows (CASSANDRA-4466)
 * Fix multiple values for CurrentLocal NodeID (CASSANDRA-4626)


1.1.3
 * (cqlsh) add COPY TO (CASSANDRA-4434)
 * munmap commitlog segments before rename (CASSANDRA-4337)
 * (JMX) rename getRangeKeySample to sampleKeyRange to avoid returning
   multi-MB results as an attribute (CASSANDRA-4452)
 * flush based on data size, not throughput; overwritten columns no 
   longer artificially inflate liveRatio (CASSANDRA-4399)
 * update default commitlog segment size to 32MB and total commitlog
   size to 32/1024 MB for 32/64 bit JVMs, respectively (CASSANDRA-4422)
 * avoid using global partitioner to estimate ranges in index sstables
   (CASSANDRA-4403)
 * restore pre-CASSANDRA-3862 approach to removing expired tombstones
   from row cache during compaction (CASSANDRA-4364)
 * (stress) support for CQL prepared statements (CASSANDRA-3633)
 * Correctly catch exception when Snappy cannot be loaded (CASSANDRA-4400)
 * (cql3) Support ORDER BY when IN condition is given in WHERE clause (CASSANDRA-4327)
 * (cql3) delete "component_index" column on DROP TABLE call (CASSANDRA-4420)
 * change nanoTime() to currentTimeInMillis() in schema related code (CASSANDRA-4432)
 * add a token generation tool (CASSANDRA-3709)
 * Fix LCS bug with sstable containing only 1 row (CASSANDRA-4411)
 * fix "Can't Modify Index Name" problem on CF update (CASSANDRA-4439)
 * Fix assertion error in getOverlappingSSTables during repair (CASSANDRA-4456)
 * fix nodetool's setcompactionthreshold command (CASSANDRA-4455)
 * Ensure compacted files are never used, to avoid counter overcount (CASSANDRA-4436)
Merged from 1.0:
 * Push the validation of secondary index values to the SecondaryIndexManager (CASSANDRA-4240)
 * (Hadoop) fix iterating through a resultset consisting entirely
   of tombstoned rows (CASSANDRA-4466)
 * allow dropping columns shadowed by not-yet-expired supercolumn or row
   tombstones in PrecompactedRow (CASSANDRA-4396)


1.1.2
 * Fix cleanup not deleting index entries (CASSANDRA-4379)
 * Use correct partitioner when saving + loading caches (CASSANDRA-4331)
 * Check schema before trying to export sstable (CASSANDRA-2760)
 * Raise a meaningful exception instead of NPE when PFS encounters
   an unconfigured node + no default (CASSANDRA-4349)
 * fix bug in sstable blacklisting with LCS (CASSANDRA-4343)
 * LCS no longer promotes tiny sstables out of L0 (CASSANDRA-4341)
 * skip tombstones during hint replay (CASSANDRA-4320)
 * fix NPE in compactionstats (CASSANDRA-4318)
 * enforce 1m min keycache for auto (CASSANDRA-4306)
 * Have DeletedColumn.isMFD always return true (CASSANDRA-4307)
 * (cql3) exeption message for ORDER BY constraints said primary filter can be
    an IN clause, which is misleading (CASSANDRA-4319)
 * (cql3) Reject (not yet supported) creation of 2ndardy indexes on tables with
   composite primary keys (CASSANDRA-4328)
 * Set JVM stack size to 160k for java 7 (CASSANDRA-4275)
 * cqlsh: add COPY command to load data from CSV flat files (CASSANDRA-4012)
 * CFMetaData.fromThrift to throw ConfigurationException upon error (CASSANDRA-4353)
 * Use CF comparator to sort indexed columns in SecondaryIndexManager
   (CASSANDRA-4365)
 * add strategy_options to the KSMetaData.toString() output (CASSANDRA-4248)
 * (cql3) fix range queries containing unqueried results (CASSANDRA-4372)
 * (cql3) allow updating column_alias types (CASSANDRA-4041)
 * (cql3) Fix deletion bug (CASSANDRA-4193)
 * Fix computation of overlapping sstable for leveled compaction (CASSANDRA-4321)
 * Improve scrub and allow to run it offline (CASSANDRA-4321)
 * Fix assertionError in StorageService.bulkLoad (CASSANDRA-4368)
 * (cqlsh) add option to authenticate to a keyspace at startup (CASSANDRA-4108)
 * (cqlsh) fix ASSUME functionality (CASSANDRA-4352)
 * Fix ColumnFamilyRecordReader to not return progress > 100% (CASSANDRA-3942)
Merged from 1.0:
 * Set gc_grace on index CF to 0 (CASSANDRA-4314)


1.1.1
 * add populate_io_cache_on_flush option (CASSANDRA-2635)
 * allow larger cache capacities than 2GB (CASSANDRA-4150)
 * add getsstables command to nodetool (CASSANDRA-4199)
 * apply parent CF compaction settings to secondary index CFs (CASSANDRA-4280)
 * preserve commitlog size cap when recycling segments at startup
   (CASSANDRA-4201)
 * (Hadoop) fix split generation regression (CASSANDRA-4259)
 * ignore min/max compactions settings in LCS, while preserving
   behavior that min=max=0 disables autocompaction (CASSANDRA-4233)
 * log number of rows read from saved cache (CASSANDRA-4249)
 * calculate exact size required for cleanup operations (CASSANDRA-1404)
 * avoid blocking additional writes during flush when the commitlog
   gets behind temporarily (CASSANDRA-1991)
 * enable caching on index CFs based on data CF cache setting (CASSANDRA-4197)
 * warn on invalid replication strategy creation options (CASSANDRA-4046)
 * remove [Freeable]Memory finalizers (CASSANDRA-4222)
 * include tombstone size in ColumnFamily.size, which can prevent OOM
   during sudden mass delete operations by yielding a nonzero liveRatio
   (CASSANDRA-3741)
 * Open 1 sstableScanner per level for leveled compaction (CASSANDRA-4142)
 * Optimize reads when row deletion timestamps allow us to restrict
   the set of sstables we check (CASSANDRA-4116)
 * add support for commitlog archiving and point-in-time recovery
   (CASSANDRA-3690)
 * avoid generating redundant compaction tasks during streaming
   (CASSANDRA-4174)
 * add -cf option to nodetool snapshot, and takeColumnFamilySnapshot to
   StorageService mbean (CASSANDRA-556)
 * optimize cleanup to drop entire sstables where possible (CASSANDRA-4079)
 * optimize truncate when autosnapshot is disabled (CASSANDRA-4153)
 * update caches to use byte[] keys to reduce memory overhead (CASSANDRA-3966)
 * add column limit to cli (CASSANDRA-3012, 4098)
 * clean up and optimize DataOutputBuffer, used by CQL compression and
   CompositeType (CASSANDRA-4072)
 * optimize commitlog checksumming (CASSANDRA-3610)
 * identify and blacklist corrupted SSTables from future compactions 
   (CASSANDRA-2261)
 * Move CfDef and KsDef validation out of thrift (CASSANDRA-4037)
 * Expose API to repair a user provided range (CASSANDRA-3912)
 * Add way to force the cassandra-cli to refresh its schema (CASSANDRA-4052)
 * Avoid having replicate on write tasks stacking up at CL.ONE (CASSANDRA-2889)
 * (cql3) Backwards compatibility for composite comparators in non-cql3-aware
   clients (CASSANDRA-4093)
 * (cql3) Fix order by for reversed queries (CASSANDRA-4160)
 * (cql3) Add ReversedType support (CASSANDRA-4004)
 * (cql3) Add timeuuid type (CASSANDRA-4194)
 * (cql3) Minor fixes (CASSANDRA-4185)
 * (cql3) Fix prepared statement in BATCH (CASSANDRA-4202)
 * (cql3) Reduce the list of reserved keywords (CASSANDRA-4186)
 * (cql3) Move max/min compaction thresholds to compaction strategy options
   (CASSANDRA-4187)
 * Fix exception during move when localhost is the only source (CASSANDRA-4200)
 * (cql3) Allow paging through non-ordered partitioner results (CASSANDRA-3771)
 * (cql3) Fix drop index (CASSANDRA-4192)
 * (cql3) Don't return range ghosts anymore (CASSANDRA-3982)
 * fix re-creating Keyspaces/ColumnFamilies with the same name as dropped
   ones (CASSANDRA-4219)
 * fix SecondaryIndex LeveledManifest save upon snapshot (CASSANDRA-4230)
 * fix missing arrayOffset in FBUtilities.hash (CASSANDRA-4250)
 * (cql3) Add name of parameters in CqlResultSet (CASSANDRA-4242)
 * (cql3) Correctly validate order by queries (CASSANDRA-4246)
 * rename stress to cassandra-stress for saner packaging (CASSANDRA-4256)
 * Fix exception on colum metadata with non-string comparator (CASSANDRA-4269)
 * Check for unknown/invalid compression options (CASSANDRA-4266)
 * (cql3) Adds simple access to column timestamp and ttl (CASSANDRA-4217)
 * (cql3) Fix range queries with secondary indexes (CASSANDRA-4257)
 * Better error messages from improper input in cli (CASSANDRA-3865)
 * Try to stop all compaction upon Keyspace or ColumnFamily drop (CASSANDRA-4221)
 * (cql3) Allow keyspace properties to contain hyphens (CASSANDRA-4278)
 * (cql3) Correctly validate keyspace access in create table (CASSANDRA-4296)
 * Avoid deadlock in migration stage (CASSANDRA-3882)
 * Take supercolumn names and deletion info into account in memtable throughput
   (CASSANDRA-4264)
 * Add back backward compatibility for old style replication factor (CASSANDRA-4294)
 * Preserve compatibility with pre-1.1 index queries (CASSANDRA-4262)
Merged from 1.0:
 * Fix super columns bug where cache is not updated (CASSANDRA-4190)
 * fix maxTimestamp to include row tombstones (CASSANDRA-4116)
 * (CLI) properly handle quotes in create/update keyspace commands (CASSANDRA-4129)
 * Avoids possible deadlock during bootstrap (CASSANDRA-4159)
 * fix stress tool that hangs forever on timeout or error (CASSANDRA-4128)
 * stress tool to return appropriate exit code on failure (CASSANDRA-4188)
 * fix compaction NPE when out of disk space and assertions disabled
   (CASSANDRA-3985)
 * synchronize LCS getEstimatedTasks to avoid CME (CASSANDRA-4255)
 * ensure unique streaming session id's (CASSANDRA-4223)
 * kick off background compaction when min/max thresholds change 
   (CASSANDRA-4279)
 * improve ability of STCS.getBuckets to deal with 100s of 1000s of
   sstables, such as when convertinb back from LCS (CASSANDRA-4287)
 * Oversize integer in CQL throws NumberFormatException (CASSANDRA-4291)
 * fix 1.0.x node join to mixed version cluster, other nodes >= 1.1 (CASSANDRA-4195)
 * Fix LCS splitting sstable base on uncompressed size (CASSANDRA-4419)
 * Push the validation of secondary index values to the SecondaryIndexManager (CASSANDRA-4240)
 * Don't purge columns during upgradesstables (CASSANDRA-4462)
 * Make cqlsh work with piping (CASSANDRA-4113)
 * Validate arguments for nodetool decommission (CASSANDRA-4061)
 * Report thrift status in nodetool info (CASSANDRA-4010)


1.1.0-final
 * average a reduced liveRatio estimate with the previous one (CASSANDRA-4065)
 * Allow KS and CF names up to 48 characters (CASSANDRA-4157)
 * fix stress build (CASSANDRA-4140)
 * add time remaining estimate to nodetool compactionstats (CASSANDRA-4167)
 * (cql) fix NPE in cql3 ALTER TABLE (CASSANDRA-4163)
 * (cql) Add support for CL.TWO and CL.THREE in CQL (CASSANDRA-4156)
 * (cql) Fix type in CQL3 ALTER TABLE preventing update (CASSANDRA-4170)
 * (cql) Throw invalid exception from CQL3 on obsolete options (CASSANDRA-4171)
 * (cqlsh) fix recognizing uppercase SELECT keyword (CASSANDRA-4161)
 * Pig: wide row support (CASSANDRA-3909)
Merged from 1.0:
 * avoid streaming empty files with bulk loader if sstablewriter errors out
   (CASSANDRA-3946)


1.1-rc1
 * Include stress tool in binary builds (CASSANDRA-4103)
 * (Hadoop) fix wide row iteration when last row read was deleted
   (CASSANDRA-4154)
 * fix read_repair_chance to really default to 0.1 in the cli (CASSANDRA-4114)
 * Adds caching and bloomFilterFpChange to CQL options (CASSANDRA-4042)
 * Adds posibility to autoconfigure size of the KeyCache (CASSANDRA-4087)
 * fix KEYS index from skipping results (CASSANDRA-3996)
 * Remove sliced_buffer_size_in_kb dead option (CASSANDRA-4076)
 * make loadNewSStable preserve sstable version (CASSANDRA-4077)
 * Respect 1.0 cache settings as much as possible when upgrading 
   (CASSANDRA-4088)
 * relax path length requirement for sstable files when upgrading on 
   non-Windows platforms (CASSANDRA-4110)
 * fix terminination of the stress.java when errors were encountered
   (CASSANDRA-4128)
 * Move CfDef and KsDef validation out of thrift (CASSANDRA-4037)
 * Fix get_paged_slice (CASSANDRA-4136)
 * CQL3: Support slice with exclusive start and stop (CASSANDRA-3785)
Merged from 1.0:
 * support PropertyFileSnitch in bulk loader (CASSANDRA-4145)
 * add auto_snapshot option allowing disabling snapshot before drop/truncate
   (CASSANDRA-3710)
 * allow short snitch names (CASSANDRA-4130)


1.1-beta2
 * rename loaded sstables to avoid conflicts with local snapshots
   (CASSANDRA-3967)
 * start hint replay as soon as FD notifies that the target is back up
   (CASSANDRA-3958)
 * avoid unproductive deserializing of cached rows during compaction
   (CASSANDRA-3921)
 * fix concurrency issues with CQL keyspace creation (CASSANDRA-3903)
 * Show Effective Owership via Nodetool ring <keyspace> (CASSANDRA-3412)
 * Update ORDER BY syntax for CQL3 (CASSANDRA-3925)
 * Fix BulkRecordWriter to not throw NPE if reducer gets no map data from Hadoop (CASSANDRA-3944)
 * Fix bug with counters in super columns (CASSANDRA-3821)
 * Remove deprecated merge_shard_chance (CASSANDRA-3940)
 * add a convenient way to reset a node's schema (CASSANDRA-2963)
 * fix for intermittent SchemaDisagreementException (CASSANDRA-3884)
 * CLI `list <CF>` to limit number of columns and their order (CASSANDRA-3012)
 * ignore deprecated KsDef/CfDef/ColumnDef fields in native schema (CASSANDRA-3963)
 * CLI to report when unsupported column_metadata pair was given (CASSANDRA-3959)
 * reincarnate removed and deprecated KsDef/CfDef attributes (CASSANDRA-3953)
 * Fix race between writes and read for cache (CASSANDRA-3862)
 * perform static initialization of StorageProxy on start-up (CASSANDRA-3797)
 * support trickling fsync() on writes (CASSANDRA-3950)
 * expose counters for unavailable/timeout exceptions given to thrift clients (CASSANDRA-3671)
 * avoid quadratic startup time in LeveledManifest (CASSANDRA-3952)
 * Add type information to new schema_ columnfamilies and remove thrift
   serialization for schema (CASSANDRA-3792)
 * add missing column validator options to the CLI help (CASSANDRA-3926)
 * skip reading saved key cache if CF's caching strategy is NONE or ROWS_ONLY (CASSANDRA-3954)
 * Unify migration code (CASSANDRA-4017)
Merged from 1.0:
 * cqlsh: guess correct version of Python for Arch Linux (CASSANDRA-4090)
 * (CLI) properly handle quotes in create/update keyspace commands (CASSANDRA-4129)
 * Avoids possible deadlock during bootstrap (CASSANDRA-4159)
 * fix stress tool that hangs forever on timeout or error (CASSANDRA-4128)
 * Fix super columns bug where cache is not updated (CASSANDRA-4190)
 * stress tool to return appropriate exit code on failure (CASSANDRA-4188)


1.0.9
 * improve index sampling performance (CASSANDRA-4023)
 * always compact away deleted hints immediately after handoff (CASSANDRA-3955)
 * delete hints from dropped ColumnFamilies on handoff instead of
   erroring out (CASSANDRA-3975)
 * add CompositeType ref to the CLI doc for create/update column family (CASSANDRA-3980)
 * Pig: support Counter ColumnFamilies (CASSANDRA-3973)
 * Pig: Composite column support (CASSANDRA-3684)
 * Avoid NPE during repair when a keyspace has no CFs (CASSANDRA-3988)
 * Fix division-by-zero error on get_slice (CASSANDRA-4000)
 * don't change manifest level for cleanup, scrub, and upgradesstables
   operations under LeveledCompactionStrategy (CASSANDRA-3989, 4112)
 * fix race leading to super columns assertion failure (CASSANDRA-3957)
 * fix NPE on invalid CQL delete command (CASSANDRA-3755)
 * allow custom types in CLI's assume command (CASSANDRA-4081)
 * fix totalBytes count for parallel compactions (CASSANDRA-3758)
 * fix intermittent NPE in get_slice (CASSANDRA-4095)
 * remove unnecessary asserts in native code interfaces (CASSANDRA-4096)
 * Validate blank keys in CQL to avoid assertion errors (CASSANDRA-3612)
 * cqlsh: fix bad decoding of some column names (CASSANDRA-4003)
 * cqlsh: fix incorrect padding with unicode chars (CASSANDRA-4033)
 * Fix EC2 snitch incorrectly reporting region (CASSANDRA-4026)
 * Shut down thrift during decommission (CASSANDRA-4086)
 * Expose nodetool cfhistograms for 2ndary indexes (CASSANDRA-4063)
Merged from 0.8:
 * Fix ConcurrentModificationException in gossiper (CASSANDRA-4019)


1.1-beta1
 * (cqlsh)
   + add SOURCE and CAPTURE commands, and --file option (CASSANDRA-3479)
   + add ALTER COLUMNFAMILY WITH (CASSANDRA-3523)
   + bundle Python dependencies with Cassandra (CASSANDRA-3507)
   + added to Debian package (CASSANDRA-3458)
   + display byte data instead of erroring out on decode failure 
     (CASSANDRA-3874)
 * add nodetool rebuild_index (CASSANDRA-3583)
 * add nodetool rangekeysample (CASSANDRA-2917)
 * Fix streaming too much data during move operations (CASSANDRA-3639)
 * Nodetool and CLI connect to localhost by default (CASSANDRA-3568)
 * Reduce memory used by primary index sample (CASSANDRA-3743)
 * (Hadoop) separate input/output configurations (CASSANDRA-3197, 3765)
 * avoid returning internal Cassandra classes over JMX (CASSANDRA-2805)
 * add row-level isolation via SnapTree (CASSANDRA-2893)
 * Optimize key count estimation when opening sstable on startup
   (CASSANDRA-2988)
 * multi-dc replication optimization supporting CL > ONE (CASSANDRA-3577)
 * add command to stop compactions (CASSANDRA-1740, 3566, 3582)
 * multithreaded streaming (CASSANDRA-3494)
 * removed in-tree redhat spec (CASSANDRA-3567)
 * "defragment" rows for name-based queries under STCS, again (CASSANDRA-2503)
 * Recycle commitlog segments for improved performance 
   (CASSANDRA-3411, 3543, 3557, 3615)
 * update size-tiered compaction to prioritize small tiers (CASSANDRA-2407)
 * add message expiration logic to OutboundTcpConnection (CASSANDRA-3005)
 * off-heap cache to use sun.misc.Unsafe instead of JNA (CASSANDRA-3271)
 * EACH_QUORUM is only supported for writes (CASSANDRA-3272)
 * replace compactionlock use in schema migration by checking CFS.isValid
   (CASSANDRA-3116)
 * recognize that "SELECT first ... *" isn't really "SELECT *" (CASSANDRA-3445)
 * Use faster bytes comparison (CASSANDRA-3434)
 * Bulk loader is no longer a fat client, (HADOOP) bulk load output format
   (CASSANDRA-3045)
 * (Hadoop) add support for KeyRange.filter
 * remove assumption that keys and token are in bijection
   (CASSANDRA-1034, 3574, 3604)
 * always remove endpoints from delevery queue in HH (CASSANDRA-3546)
 * fix race between cf flush and its 2ndary indexes flush (CASSANDRA-3547)
 * fix potential race in AES when a repair fails (CASSANDRA-3548)
 * Remove columns shadowed by a deleted container even when we cannot purge
   (CASSANDRA-3538)
 * Improve memtable slice iteration performance (CASSANDRA-3545)
 * more efficient allocation of small bloom filters (CASSANDRA-3618)
 * Use separate writer thread in SSTableSimpleUnsortedWriter (CASSANDRA-3619)
 * fsync the directory after new sstable or commitlog segment are created (CASSANDRA-3250)
 * fix minor issues reported by FindBugs (CASSANDRA-3658)
 * global key/row caches (CASSANDRA-3143, 3849)
 * optimize memtable iteration during range scan (CASSANDRA-3638)
 * introduce 'crc_check_chance' in CompressionParameters to support
   a checksum percentage checking chance similarly to read-repair (CASSANDRA-3611)
 * a way to deactivate global key/row cache on per-CF basis (CASSANDRA-3667)
 * fix LeveledCompactionStrategy broken because of generation pre-allocation
   in LeveledManifest (CASSANDRA-3691)
 * finer-grained control over data directories (CASSANDRA-2749)
 * Fix ClassCastException during hinted handoff (CASSANDRA-3694)
 * Upgrade Thrift to 0.7 (CASSANDRA-3213)
 * Make stress.java insert operation to use microseconds (CASSANDRA-3725)
 * Allows (internally) doing a range query with a limit of columns instead of
   rows (CASSANDRA-3742)
 * Allow rangeSlice queries to be start/end inclusive/exclusive (CASSANDRA-3749)
 * Fix BulkLoader to support new SSTable layout and add stream
   throttling to prevent an NPE when there is no yaml config (CASSANDRA-3752)
 * Allow concurrent schema migrations (CASSANDRA-1391, 3832)
 * Add SnapshotCommand to trigger snapshot on remote node (CASSANDRA-3721)
 * Make CFMetaData conversions to/from thrift/native schema inverses
   (CASSANDRA_3559)
 * Add initial code for CQL 3.0-beta (CASSANDRA-2474, 3781, 3753)
 * Add wide row support for ColumnFamilyInputFormat (CASSANDRA-3264)
 * Allow extending CompositeType comparator (CASSANDRA-3657)
 * Avoids over-paging during get_count (CASSANDRA-3798)
 * Add new command to rebuild a node without (repair) merkle tree calculations
   (CASSANDRA-3483, 3922)
 * respect not only row cache capacity but caching mode when
   trying to read data (CASSANDRA-3812)
 * fix system tests (CASSANDRA-3827)
 * CQL support for altering row key type in ALTER TABLE (CASSANDRA-3781)
 * turn compression on by default (CASSANDRA-3871)
 * make hexToBytes refuse invalid input (CASSANDRA-2851)
 * Make secondary indexes CF inherit compression and compaction from their
   parent CF (CASSANDRA-3877)
 * Finish cleanup up tombstone purge code (CASSANDRA-3872)
 * Avoid NPE on aboarted stream-out sessions (CASSANDRA-3904)
 * BulkRecordWriter throws NPE for counter columns (CASSANDRA-3906)
 * Support compression using BulkWriter (CASSANDRA-3907)


1.0.8
 * fix race between cleanup and flush on secondary index CFSes (CASSANDRA-3712)
 * avoid including non-queried nodes in rangeslice read repair
   (CASSANDRA-3843)
 * Only snapshot CF being compacted for snapshot_before_compaction 
   (CASSANDRA-3803)
 * Log active compactions in StatusLogger (CASSANDRA-3703)
 * Compute more accurate compaction score per level (CASSANDRA-3790)
 * Return InvalidRequest when using a keyspace that doesn't exist
   (CASSANDRA-3764)
 * disallow user modification of System keyspace (CASSANDRA-3738)
 * allow using sstable2json on secondary index data (CASSANDRA-3738)
 * (cqlsh) add DESCRIBE COLUMNFAMILIES (CASSANDRA-3586)
 * (cqlsh) format blobs correctly and use colors to improve output
   readability (CASSANDRA-3726)
 * synchronize BiMap of bootstrapping tokens (CASSANDRA-3417)
 * show index options in CLI (CASSANDRA-3809)
 * add optional socket timeout for streaming (CASSANDRA-3838)
 * fix truncate not to leave behind non-CFS backed secondary indexes
   (CASSANDRA-3844)
 * make CLI `show schema` to use output stream directly instead
   of StringBuilder (CASSANDRA-3842)
 * remove the wait on hint future during write (CASSANDRA-3870)
 * (cqlsh) ignore missing CfDef opts (CASSANDRA-3933)
 * (cqlsh) look for cqlshlib relative to realpath (CASSANDRA-3767)
 * Fix short read protection (CASSANDRA-3934)
 * Make sure infered and actual schema match (CASSANDRA-3371)
 * Fix NPE during HH delivery (CASSANDRA-3677)
 * Don't put boostrapping node in 'hibernate' status (CASSANDRA-3737)
 * Fix double quotes in windows bat files (CASSANDRA-3744)
 * Fix bad validator lookup (CASSANDRA-3789)
 * Fix soft reset in EC2MultiRegionSnitch (CASSANDRA-3835)
 * Don't leave zombie connections with THSHA thrift server (CASSANDRA-3867)
 * (cqlsh) fix deserialization of data (CASSANDRA-3874)
 * Fix removetoken force causing an inconsistent state (CASSANDRA-3876)
 * Fix ahndling of some types with Pig (CASSANDRA-3886)
 * Don't allow to drop the system keyspace (CASSANDRA-3759)
 * Make Pig deletes disabled by default and configurable (CASSANDRA-3628)
Merged from 0.8:
 * (Pig) fix CassandraStorage to use correct comparator in Super ColumnFamily
   case (CASSANDRA-3251)
 * fix thread safety issues in commitlog replay, primarily affecting
   systems with many (100s) of CF definitions (CASSANDRA-3751)
 * Fix relevant tombstone ignored with super columns (CASSANDRA-3875)


1.0.7
 * fix regression in HH page size calculation (CASSANDRA-3624)
 * retry failed stream on IOException (CASSANDRA-3686)
 * allow configuring bloom_filter_fp_chance (CASSANDRA-3497)
 * attempt hint delivery every ten minutes, or when failure detector
   notifies us that a node is back up, whichever comes first.  hint
   handoff throttle delay default changed to 1ms, from 50 (CASSANDRA-3554)
 * add nodetool setstreamthroughput (CASSANDRA-3571)
 * fix assertion when dropping a columnfamily with no sstables (CASSANDRA-3614)
 * more efficient allocation of small bloom filters (CASSANDRA-3618)
 * CLibrary.createHardLinkWithExec() to check for errors (CASSANDRA-3101)
 * Avoid creating empty and non cleaned writer during compaction (CASSANDRA-3616)
 * stop thrift service in shutdown hook so we can quiesce MessagingService
   (CASSANDRA-3335)
 * (CQL) compaction_strategy_options and compression_parameters for
   CREATE COLUMNFAMILY statement (CASSANDRA-3374)
 * Reset min/max compaction threshold when creating size tiered compaction
   strategy (CASSANDRA-3666)
 * Don't ignore IOException during compaction (CASSANDRA-3655)
 * Fix assertion error for CF with gc_grace=0 (CASSANDRA-3579)
 * Shutdown ParallelCompaction reducer executor after use (CASSANDRA-3711)
 * Avoid < 0 value for pending tasks in leveled compaction (CASSANDRA-3693)
 * (Hadoop) Support TimeUUID in Pig CassandraStorage (CASSANDRA-3327)
 * Check schema is ready before continuing boostrapping (CASSANDRA-3629)
 * Catch overflows during parsing of chunk_length_kb (CASSANDRA-3644)
 * Improve stream protocol mismatch errors (CASSANDRA-3652)
 * Avoid multiple thread doing HH to the same target (CASSANDRA-3681)
 * Add JMX property for rp_timeout_in_ms (CASSANDRA-2940)
 * Allow DynamicCompositeType to compare component of different types
   (CASSANDRA-3625)
 * Flush non-cfs backed secondary indexes (CASSANDRA-3659)
 * Secondary Indexes should report memory consumption (CASSANDRA-3155)
 * fix for SelectStatement start/end key are not set correctly
   when a key alias is involved (CASSANDRA-3700)
 * fix CLI `show schema` command insert of an extra comma in
   column_metadata (CASSANDRA-3714)
Merged from 0.8:
 * avoid logging (harmless) exception when GC takes < 1ms (CASSANDRA-3656)
 * prevent new nodes from thinking down nodes are up forever (CASSANDRA-3626)
 * use correct list of replicas for LOCAL_QUORUM reads when read repair
   is disabled (CASSANDRA-3696)
 * block on flush before compacting hints (may prevent OOM) (CASSANDRA-3733)


1.0.6
 * (CQL) fix cqlsh support for replicate_on_write (CASSANDRA-3596)
 * fix adding to leveled manifest after streaming (CASSANDRA-3536)
 * filter out unavailable cipher suites when using encryption (CASSANDRA-3178)
 * (HADOOP) add old-style api support for CFIF and CFRR (CASSANDRA-2799)
 * Support TimeUUIDType column names in Stress.java tool (CASSANDRA-3541)
 * (CQL) INSERT/UPDATE/DELETE/TRUNCATE commands should allow CF names to
   be qualified by keyspace (CASSANDRA-3419)
 * always remove endpoints from delevery queue in HH (CASSANDRA-3546)
 * fix race between cf flush and its 2ndary indexes flush (CASSANDRA-3547)
 * fix potential race in AES when a repair fails (CASSANDRA-3548)
 * fix default value validation usage in CLI SET command (CASSANDRA-3553)
 * Optimize componentsFor method for compaction and startup time
   (CASSANDRA-3532)
 * (CQL) Proper ColumnFamily metadata validation on CREATE COLUMNFAMILY 
   (CASSANDRA-3565)
 * fix compression "chunk_length_kb" option to set correct kb value for 
   thrift/avro (CASSANDRA-3558)
 * fix missing response during range slice repair (CASSANDRA-3551)
 * 'describe ring' moved from CLI to nodetool and available through JMX (CASSANDRA-3220)
 * add back partitioner to sstable metadata (CASSANDRA-3540)
 * fix NPE in get_count for counters (CASSANDRA-3601)
Merged from 0.8:
 * remove invalid assertion that table was opened before dropping it
   (CASSANDRA-3580)
 * range and index scans now only send requests to enough replicas to
   satisfy requested CL + RR (CASSANDRA-3598)
 * use cannonical host for local node in nodetool info (CASSANDRA-3556)
 * remove nonlocal DC write optimization since it only worked with
   CL.ONE or CL.LOCAL_QUORUM (CASSANDRA-3577, 3585)
 * detect misuses of CounterColumnType (CASSANDRA-3422)
 * turn off string interning in json2sstable, take 2 (CASSANDRA-2189)
 * validate compression parameters on add/update of the ColumnFamily 
   (CASSANDRA-3573)
 * Check for 0.0.0.0 is incorrect in CFIF (CASSANDRA-3584)
 * Increase vm.max_map_count in debian packaging (CASSANDRA-3563)
 * gossiper will never add itself to saved endpoints (CASSANDRA-3485)


1.0.5
 * revert CASSANDRA-3407 (see CASSANDRA-3540)
 * fix assertion error while forwarding writes to local nodes (CASSANDRA-3539)


1.0.4
 * fix self-hinting of timed out read repair updates and make hinted handoff
   less prone to OOMing a coordinator (CASSANDRA-3440)
 * expose bloom filter sizes via JMX (CASSANDRA-3495)
 * enforce RP tokens 0..2**127 (CASSANDRA-3501)
 * canonicalize paths exposed through JMX (CASSANDRA-3504)
 * fix "liveSize" stat when sstables are removed (CASSANDRA-3496)
 * add bloom filter FP rates to nodetool cfstats (CASSANDRA-3347)
 * record partitioner in sstable metadata component (CASSANDRA-3407)
 * add new upgradesstables nodetool command (CASSANDRA-3406)
 * skip --debug requirement to see common exceptions in CLI (CASSANDRA-3508)
 * fix incorrect query results due to invalid max timestamp (CASSANDRA-3510)
 * make sstableloader recognize compressed sstables (CASSANDRA-3521)
 * avoids race in OutboundTcpConnection in multi-DC setups (CASSANDRA-3530)
 * use SETLOCAL in cassandra.bat (CASSANDRA-3506)
 * fix ConcurrentModificationException in Table.all() (CASSANDRA-3529)
Merged from 0.8:
 * fix concurrence issue in the FailureDetector (CASSANDRA-3519)
 * fix array out of bounds error in counter shard removal (CASSANDRA-3514)
 * avoid dropping tombstones when they might still be needed to shadow
   data in a different sstable (CASSANDRA-2786)


1.0.3
 * revert name-based query defragmentation aka CASSANDRA-2503 (CASSANDRA-3491)
 * fix invalidate-related test failures (CASSANDRA-3437)
 * add next-gen cqlsh to bin/ (CASSANDRA-3188, 3131, 3493)
 * (CQL) fix handling of rows with no columns (CASSANDRA-3424, 3473)
 * fix querying supercolumns by name returning only a subset of
   subcolumns or old subcolumn versions (CASSANDRA-3446)
 * automatically compute sha1 sum for uncompressed data files (CASSANDRA-3456)
 * fix reading metadata/statistics component for version < h (CASSANDRA-3474)
 * add sstable forward-compatibility (CASSANDRA-3478)
 * report compression ratio in CFSMBean (CASSANDRA-3393)
 * fix incorrect size exception during streaming of counters (CASSANDRA-3481)
 * (CQL) fix for counter decrement syntax (CASSANDRA-3418)
 * Fix race introduced by CASSANDRA-2503 (CASSANDRA-3482)
 * Fix incomplete deletion of delivered hints (CASSANDRA-3466)
 * Avoid rescheduling compactions when no compaction was executed 
   (CASSANDRA-3484)
 * fix handling of the chunk_length_kb compression options (CASSANDRA-3492)
Merged from 0.8:
 * fix updating CF row_cache_provider (CASSANDRA-3414)
 * CFMetaData.convertToThrift method to set RowCacheProvider (CASSANDRA-3405)
 * acquire compactionlock during truncate (CASSANDRA-3399)
 * fix displaying cfdef entries for super columnfamilies (CASSANDRA-3415)
 * Make counter shard merging thread safe (CASSANDRA-3178)
 * Revert CASSANDRA-2855
 * Fix bug preventing the use of efficient cross-DC writes (CASSANDRA-3472)
 * `describe ring` command for CLI (CASSANDRA-3220)
 * (Hadoop) skip empty rows when entire row is requested, redux (CASSANDRA-2855)


1.0.2
 * "defragment" rows for name-based queries under STCS (CASSANDRA-2503)
 * Add timing information to cassandra-cli GET/SET/LIST queries (CASSANDRA-3326)
 * Only create one CompressionMetadata object per sstable (CASSANDRA-3427)
 * cleanup usage of StorageService.setMode() (CASSANDRA-3388)
 * Avoid large array allocation for compressed chunk offsets (CASSANDRA-3432)
 * fix DecimalType bytebuffer marshalling (CASSANDRA-3421)
 * fix bug that caused first column in per row indexes to be ignored 
   (CASSANDRA-3441)
 * add JMX call to clean (failed) repair sessions (CASSANDRA-3316)
 * fix sstableloader reference acquisition bug (CASSANDRA-3438)
 * fix estimated row size regression (CASSANDRA-3451)
 * make sure we don't return more columns than asked (CASSANDRA-3303, 3395)
Merged from 0.8:
 * acquire compactionlock during truncate (CASSANDRA-3399)
 * fix displaying cfdef entries for super columnfamilies (CASSANDRA-3415)


1.0.1
 * acquire references during index build to prevent delete problems
   on Windows (CASSANDRA-3314)
 * describe_ring should include datacenter/topology information (CASSANDRA-2882)
 * Thrift sockets are not properly buffered (CASSANDRA-3261)
 * performance improvement for bytebufferutil compare function (CASSANDRA-3286)
 * add system.versions ColumnFamily (CASSANDRA-3140)
 * reduce network copies (CASSANDRA-3333, 3373)
 * limit nodetool to 32MB of heap (CASSANDRA-3124)
 * (CQL) update parser to accept "timestamp" instead of "date" (CASSANDRA-3149)
 * Fix CLI `show schema` to include "compression_options" (CASSANDRA-3368)
 * Snapshot to include manifest under LeveledCompactionStrategy (CASSANDRA-3359)
 * (CQL) SELECT query should allow CF name to be qualified by keyspace (CASSANDRA-3130)
 * (CQL) Fix internal application error specifying 'using consistency ...'
   in lower case (CASSANDRA-3366)
 * fix Deflate compression when compression actually makes the data bigger
   (CASSANDRA-3370)
 * optimize UUIDGen to avoid lock contention on InetAddress.getLocalHost 
   (CASSANDRA-3387)
 * tolerate index being dropped mid-mutation (CASSANDRA-3334, 3313)
 * CompactionManager is now responsible for checking for new candidates
   post-task execution, enabling more consistent leveled compaction 
   (CASSANDRA-3391)
 * Cache HSHA threads (CASSANDRA-3372)
 * use CF/KS names as snapshot prefix for drop + truncate operations
   (CASSANDRA-2997)
 * Break bloom filters up to avoid heap fragmentation (CASSANDRA-2466)
 * fix cassandra hanging on jsvc stop (CASSANDRA-3302)
 * Avoid leveled compaction getting blocked on errors (CASSANDRA-3408)
 * Make reloading the compaction strategy safe (CASSANDRA-3409)
 * ignore 0.8 hints even if compaction begins before we try to purge
   them (CASSANDRA-3385)
 * remove procrun (bin\daemon) from Cassandra source tree and 
   artifacts (CASSANDRA-3331)
 * make cassandra compile under JDK7 (CASSANDRA-3275)
 * remove dependency of clientutil.jar to FBUtilities (CASSANDRA-3299)
 * avoid truncation errors by using long math on long values (CASSANDRA-3364)
 * avoid clock drift on some Windows machine (CASSANDRA-3375)
 * display cache provider in cli 'describe keyspace' command (CASSANDRA-3384)
 * fix incomplete topology information in describe_ring (CASSANDRA-3403)
 * expire dead gossip states based on time (CASSANDRA-2961)
 * improve CompactionTask extensibility (CASSANDRA-3330)
 * Allow one leveled compaction task to kick off another (CASSANDRA-3363)
 * allow encryption only between datacenters (CASSANDRA-2802)
Merged from 0.8:
 * fix truncate allowing data to be replayed post-restart (CASSANDRA-3297)
 * make iwriter final in IndexWriter to avoid NPE (CASSANDRA-2863)
 * (CQL) update grammar to require key clause in DELETE statement
   (CASSANDRA-3349)
 * (CQL) allow numeric keyspace names in USE statement (CASSANDRA-3350)
 * (Hadoop) skip empty rows when slicing the entire row (CASSANDRA-2855)
 * Fix handling of tombstone by SSTableExport/Import (CASSANDRA-3357)
 * fix ColumnIndexer to use long offsets (CASSANDRA-3358)
 * Improved CLI exceptions (CASSANDRA-3312)
 * Fix handling of tombstone by SSTableExport/Import (CASSANDRA-3357)
 * Only count compaction as active (for throttling) when they have
   successfully acquired the compaction lock (CASSANDRA-3344)
 * Display CLI version string on startup (CASSANDRA-3196)
 * (Hadoop) make CFIF try rpc_address or fallback to listen_address
   (CASSANDRA-3214)
 * (Hadoop) accept comma delimited lists of initial thrift connections
   (CASSANDRA-3185)
 * ColumnFamily min_compaction_threshold should be >= 2 (CASSANDRA-3342)
 * (Pig) add 0.8+ types and key validation type in schema (CASSANDRA-3280)
 * Fix completely removing column metadata using CLI (CASSANDRA-3126)
 * CLI `describe cluster;` output should be on separate lines for separate versions
   (CASSANDRA-3170)
 * fix changing durable_writes keyspace option during CF creation
   (CASSANDRA-3292)
 * avoid locking on update when no indexes are involved (CASSANDRA-3386)
 * fix assertionError during repair with ordered partitioners (CASSANDRA-3369)
 * correctly serialize key_validation_class for avro (CASSANDRA-3391)
 * don't expire counter tombstone after streaming (CASSANDRA-3394)
 * prevent nodes that failed to join from hanging around forever 
   (CASSANDRA-3351)
 * remove incorrect optimization from slice read path (CASSANDRA-3390)
 * Fix race in AntiEntropyService (CASSANDRA-3400)


1.0.0-final
 * close scrubbed sstable fd before deleting it (CASSANDRA-3318)
 * fix bug preventing obsolete commitlog segments from being removed
   (CASSANDRA-3269)
 * tolerate whitespace in seed CDL (CASSANDRA-3263)
 * Change default heap thresholds to max(min(1/2 ram, 1G), min(1/4 ram, 8GB))
   (CASSANDRA-3295)
 * Fix broken CompressedRandomAccessReaderTest (CASSANDRA-3298)
 * (CQL) fix type information returned for wildcard queries (CASSANDRA-3311)
 * add estimated tasks to LeveledCompactionStrategy (CASSANDRA-3322)
 * avoid including compaction cache-warming in keycache stats (CASSANDRA-3325)
 * run compaction and hinted handoff threads at MIN_PRIORITY (CASSANDRA-3308)
 * default hsha thrift server to cpu core count in rpc pool (CASSANDRA-3329)
 * add bin\daemon to binary tarball for Windows service (CASSANDRA-3331)
 * Fix places where uncompressed size of sstables was use in place of the
   compressed one (CASSANDRA-3338)
 * Fix hsha thrift server (CASSANDRA-3346)
 * Make sure repair only stream needed sstables (CASSANDRA-3345)


1.0.0-rc2
 * Log a meaningful warning when a node receives a message for a repair session
   that doesn't exist anymore (CASSANDRA-3256)
 * test for NUMA policy support as well as numactl presence (CASSANDRA-3245)
 * Fix FD leak when internode encryption is enabled (CASSANDRA-3257)
 * Remove incorrect assertion in mergeIterator (CASSANDRA-3260)
 * FBUtilities.hexToBytes(String) to throw NumberFormatException when string
   contains non-hex characters (CASSANDRA-3231)
 * Keep SimpleSnitch proximity ordering unchanged from what the Strategy
   generates, as intended (CASSANDRA-3262)
 * remove Scrub from compactionstats when finished (CASSANDRA-3255)
 * fix counter entry in jdbc TypesMap (CASSANDRA-3268)
 * fix full queue scenario for ParallelCompactionIterator (CASSANDRA-3270)
 * fix bootstrap process (CASSANDRA-3285)
 * don't try delivering hints if when there isn't any (CASSANDRA-3176)
 * CLI documentation change for ColumnFamily `compression_options` (CASSANDRA-3282)
 * ignore any CF ids sent by client for adding CF/KS (CASSANDRA-3288)
 * remove obsolete hints on first startup (CASSANDRA-3291)
 * use correct ISortedColumns for time-optimized reads (CASSANDRA-3289)
 * Evict gossip state immediately when a token is taken over by a new IP 
   (CASSANDRA-3259)


1.0.0-rc1
 * Update CQL to generate microsecond timestamps by default (CASSANDRA-3227)
 * Fix counting CFMetadata towards Memtable liveRatio (CASSANDRA-3023)
 * Kill server on wrapped OOME such as from FileChannel.map (CASSANDRA-3201)
 * remove unnecessary copy when adding to row cache (CASSANDRA-3223)
 * Log message when a full repair operation completes (CASSANDRA-3207)
 * Fix streamOutSession keeping sstables references forever if the remote end
   dies (CASSANDRA-3216)
 * Remove dynamic_snitch boolean from example configuration (defaulting to 
   true) and set default badness threshold to 0.1 (CASSANDRA-3229)
 * Base choice of random or "balanced" token on bootstrap on whether
   schema definitions were found (CASSANDRA-3219)
 * Fixes for LeveledCompactionStrategy score computation, prioritization,
   scheduling, and performance (CASSANDRA-3224, 3234)
 * parallelize sstable open at server startup (CASSANDRA-2988)
 * fix handling of exceptions writing to OutboundTcpConnection (CASSANDRA-3235)
 * Allow using quotes in "USE <keyspace>;" CLI command (CASSANDRA-3208)
 * Don't allow any cache loading exceptions to halt startup (CASSANDRA-3218)
 * Fix sstableloader --ignores option (CASSANDRA-3247)
 * File descriptor limit increased in packaging (CASSANDRA-3206)
 * Fix deadlock in commit log during flush (CASSANDRA-3253) 


1.0.0-beta1
 * removed binarymemtable (CASSANDRA-2692)
 * add commitlog_total_space_in_mb to prevent fragmented logs (CASSANDRA-2427)
 * removed commitlog_rotation_threshold_in_mb configuration (CASSANDRA-2771)
 * make AbstractBounds.normalize de-overlapp overlapping ranges (CASSANDRA-2641)
 * replace CollatingIterator, ReducingIterator with MergeIterator 
   (CASSANDRA-2062)
 * Fixed the ability to set compaction strategy in cli using create column 
   family command (CASSANDRA-2778)
 * clean up tmp files after failed compaction (CASSANDRA-2468)
 * restrict repair streaming to specific columnfamilies (CASSANDRA-2280)
 * don't bother persisting columns shadowed by a row tombstone (CASSANDRA-2589)
 * reset CF and SC deletion times after gc_grace (CASSANDRA-2317)
 * optimize away seek when compacting wide rows (CASSANDRA-2879)
 * single-pass streaming (CASSANDRA-2677, 2906, 2916, 3003)
 * use reference counting for deleting sstables instead of relying on GC
   (CASSANDRA-2521, 3179)
 * store hints as serialized mutations instead of pointers to data row
   (CASSANDRA-2045)
 * store hints in the coordinator node instead of in the closest replica 
   (CASSANDRA-2914)
 * add row_cache_keys_to_save CF option (CASSANDRA-1966)
 * check column family validity in nodetool repair (CASSANDRA-2933)
 * use lazy initialization instead of class initialization in NodeId
   (CASSANDRA-2953)
 * add paging to get_count (CASSANDRA-2894)
 * fix "short reads" in [multi]get (CASSANDRA-2643, 3157, 3192)
 * add optional compression for sstables (CASSANDRA-47, 2994, 3001, 3128)
 * add scheduler JMX metrics (CASSANDRA-2962)
 * add block level checksum for compressed data (CASSANDRA-1717)
 * make column family backed column map pluggable and introduce unsynchronized
   ArrayList backed one to speedup reads (CASSANDRA-2843, 3165, 3205)
 * refactoring of the secondary index api (CASSANDRA-2982)
 * make CL > ONE reads wait for digest reconciliation before returning
   (CASSANDRA-2494)
 * fix missing logging for some exceptions (CASSANDRA-2061)
 * refactor and optimize ColumnFamilyStore.files(...) and Descriptor.fromFilename(String)
   and few other places responsible for work with SSTable files (CASSANDRA-3040)
 * Stop reading from sstables once we know we have the most recent columns,
   for query-by-name requests (CASSANDRA-2498)
 * Add query-by-column mode to stress.java (CASSANDRA-3064)
 * Add "install" command to cassandra.bat (CASSANDRA-292)
 * clean up KSMetadata, CFMetadata from unnecessary
   Thrift<->Avro conversion methods (CASSANDRA-3032)
 * Add timeouts to client request schedulers (CASSANDRA-3079, 3096)
 * Cli to use hashes rather than array of hashes for strategy options (CASSANDRA-3081)
 * LeveledCompactionStrategy (CASSANDRA-1608, 3085, 3110, 3087, 3145, 3154, 3182)
 * Improvements of the CLI `describe` command (CASSANDRA-2630)
 * reduce window where dropped CF sstables may not be deleted (CASSANDRA-2942)
 * Expose gossip/FD info to JMX (CASSANDRA-2806)
 * Fix streaming over SSL when compressed SSTable involved (CASSANDRA-3051)
 * Add support for pluggable secondary index implementations (CASSANDRA-3078)
 * remove compaction_thread_priority setting (CASSANDRA-3104)
 * generate hints for replicas that timeout, not just replicas that are known
   to be down before starting (CASSANDRA-2034)
 * Add throttling for internode streaming (CASSANDRA-3080)
 * make the repair of a range repair all replica (CASSANDRA-2610, 3194)
 * expose the ability to repair the first range (as returned by the
   partitioner) of a node (CASSANDRA-2606)
 * Streams Compression (CASSANDRA-3015)
 * add ability to use multiple threads during a single compaction
   (CASSANDRA-2901)
 * make AbstractBounds.normalize support overlapping ranges (CASSANDRA-2641)
 * fix of the CQL count() behavior (CASSANDRA-3068)
 * use TreeMap backed column families for the SSTable simple writers
   (CASSANDRA-3148)
 * fix inconsistency of the CLI syntax when {} should be used instead of [{}]
   (CASSANDRA-3119)
 * rename CQL type names to match expected SQL behavior (CASSANDRA-3149, 3031)
 * Arena-based allocation for memtables (CASSANDRA-2252, 3162, 3163, 3168)
 * Default RR chance to 0.1 (CASSANDRA-3169)
 * Add RowLevel support to secondary index API (CASSANDRA-3147)
 * Make SerializingCacheProvider the default if JNA is available (CASSANDRA-3183)
 * Fix backwards compatibilty for CQL memtable properties (CASSANDRA-3190)
 * Add five-minute delay before starting compactions on a restarted server
   (CASSANDRA-3181)
 * Reduce copies done for intra-host messages (CASSANDRA-1788, 3144)
 * support of compaction strategy option for stress.java (CASSANDRA-3204)
 * make memtable throughput and column count thresholds no-ops (CASSANDRA-2449)
 * Return schema information along with the resultSet in CQL (CASSANDRA-2734)
 * Add new DecimalType (CASSANDRA-2883)
 * Fix assertion error in RowRepairResolver (CASSANDRA-3156)
 * Reduce unnecessary high buffer sizes (CASSANDRA-3171)
 * Pluggable compaction strategy (CASSANDRA-1610)
 * Add new broadcast_address config option (CASSANDRA-2491)


0.8.7
 * Kill server on wrapped OOME such as from FileChannel.map (CASSANDRA-3201)
 * Allow using quotes in "USE <keyspace>;" CLI command (CASSANDRA-3208)
 * Log message when a full repair operation completes (CASSANDRA-3207)
 * Don't allow any cache loading exceptions to halt startup (CASSANDRA-3218)
 * Fix sstableloader --ignores option (CASSANDRA-3247)
 * File descriptor limit increased in packaging (CASSANDRA-3206)
 * Log a meaningfull warning when a node receive a message for a repair session
   that doesn't exist anymore (CASSANDRA-3256)
 * Fix FD leak when internode encryption is enabled (CASSANDRA-3257)
 * FBUtilities.hexToBytes(String) to throw NumberFormatException when string
   contains non-hex characters (CASSANDRA-3231)
 * Keep SimpleSnitch proximity ordering unchanged from what the Strategy
   generates, as intended (CASSANDRA-3262)
 * remove Scrub from compactionstats when finished (CASSANDRA-3255)
 * Fix tool .bat files when CASSANDRA_HOME contains spaces (CASSANDRA-3258)
 * Force flush of status table when removing/updating token (CASSANDRA-3243)
 * Evict gossip state immediately when a token is taken over by a new IP (CASSANDRA-3259)
 * Fix bug where the failure detector can take too long to mark a host
   down (CASSANDRA-3273)
 * (Hadoop) allow wrapping ranges in queries (CASSANDRA-3137)
 * (Hadoop) check all interfaces for a match with split location
   before falling back to random replica (CASSANDRA-3211)
 * (Hadoop) Make Pig storage handle implements LoadMetadata (CASSANDRA-2777)
 * (Hadoop) Fix exception during PIG 'dump' (CASSANDRA-2810)
 * Fix stress COUNTER_GET option (CASSANDRA-3301)
 * Fix missing fields in CLI `show schema` output (CASSANDRA-3304)
 * Nodetool no longer leaks threads and closes JMX connections (CASSANDRA-3309)
 * fix truncate allowing data to be replayed post-restart (CASSANDRA-3297)
 * Move SimpleAuthority and SimpleAuthenticator to examples (CASSANDRA-2922)
 * Fix handling of tombstone by SSTableExport/Import (CASSANDRA-3357)
 * Fix transposition in cfHistograms (CASSANDRA-3222)
 * Allow using number as DC name when creating keyspace in CQL (CASSANDRA-3239)
 * Force flush of system table after updating/removing a token (CASSANDRA-3243)


0.8.6
 * revert CASSANDRA-2388
 * change TokenRange.endpoints back to listen/broadcast address to match
   pre-1777 behavior, and add TokenRange.rpc_endpoints instead (CASSANDRA-3187)
 * avoid trying to watch cassandra-topology.properties when loaded from jar
   (CASSANDRA-3138)
 * prevent users from creating keyspaces with LocalStrategy replication
   (CASSANDRA-3139)
 * fix CLI `show schema;` to output correct keyspace definition statement
   (CASSANDRA-3129)
 * CustomTThreadPoolServer to log TTransportException at DEBUG level
   (CASSANDRA-3142)
 * allow topology sort to work with non-unique rack names between 
   datacenters (CASSANDRA-3152)
 * Improve caching of same-version Messages on digest and repair paths
   (CASSANDRA-3158)
 * Randomize choice of first replica for counter increment (CASSANDRA-2890)
 * Fix using read_repair_chance instead of merge_shard_change (CASSANDRA-3202)
 * Avoid streaming data to nodes that already have it, on move as well as
   decommission (CASSANDRA-3041)
 * Fix divide by zero error in GCInspector (CASSANDRA-3164)
 * allow quoting of the ColumnFamily name in CLI `create column family`
   statement (CASSANDRA-3195)
 * Fix rolling upgrade from 0.7 to 0.8 problem (CASSANDRA-3166)
 * Accomodate missing encryption_options in IncomingTcpConnection.stream
   (CASSANDRA-3212)


0.8.5
 * fix NPE when encryption_options is unspecified (CASSANDRA-3007)
 * include column name in validation failure exceptions (CASSANDRA-2849)
 * make sure truncate clears out the commitlog so replay won't re-
   populate with truncated data (CASSANDRA-2950)
 * fix NPE when debug logging is enabled and dropped CF is present
   in a commitlog segment (CASSANDRA-3021)
 * fix cassandra.bat when CASSANDRA_HOME contains spaces (CASSANDRA-2952)
 * fix to SSTableSimpleUnsortedWriter bufferSize calculation (CASSANDRA-3027)
 * make cleanup and normal compaction able to skip empty rows
   (rows containing nothing but expired tombstones) (CASSANDRA-3039)
 * work around native memory leak in com.sun.management.GarbageCollectorMXBean
   (CASSANDRA-2868)
 * validate that column names in column_metadata are not equal to key_alias
   on create/update of the ColumnFamily and CQL 'ALTER' statement (CASSANDRA-3036)
 * return an InvalidRequestException if an indexed column is assigned
   a value larger than 64KB (CASSANDRA-3057)
 * fix of numeric-only and string column names handling in CLI "drop index" 
   (CASSANDRA-3054)
 * prune index scan resultset back to original request for lazy
   resultset expansion case (CASSANDRA-2964)
 * (Hadoop) fail jobs when Cassandra node has failed but TaskTracker
   has not (CASSANDRA-2388)
 * fix dynamic snitch ignoring nodes when read_repair_chance is zero
   (CASSANDRA-2662)
 * avoid retaining references to dropped CFS objects in 
   CompactionManager.estimatedCompactions (CASSANDRA-2708)
 * expose rpc timeouts per host in MessagingServiceMBean (CASSANDRA-2941)
 * avoid including cwd in classpath for deb and rpm packages (CASSANDRA-2881)
 * remove gossip state when a new IP takes over a token (CASSANDRA-3071)
 * allow sstable2json to work on index sstable files (CASSANDRA-3059)
 * always hint counters (CASSANDRA-3099)
 * fix log4j initialization in EmbeddedCassandraService (CASSANDRA-2857)
 * remove gossip state when a new IP takes over a token (CASSANDRA-3071)
 * work around native memory leak in com.sun.management.GarbageCollectorMXBean
    (CASSANDRA-2868)
 * fix UnavailableException with writes at CL.EACH_QUORM (CASSANDRA-3084)
 * fix parsing of the Keyspace and ColumnFamily names in numeric
   and string representations in CLI (CASSANDRA-3075)
 * fix corner cases in Range.differenceToFetch (CASSANDRA-3084)
 * fix ip address String representation in the ring cache (CASSANDRA-3044)
 * fix ring cache compatibility when mixing pre-0.8.4 nodes with post-
   in the same cluster (CASSANDRA-3023)
 * make repair report failure when a node participating dies (instead of
   hanging forever) (CASSANDRA-2433)
 * fix handling of the empty byte buffer by ReversedType (CASSANDRA-3111)
 * Add validation that Keyspace names are case-insensitively unique (CASSANDRA-3066)
 * catch invalid key_validation_class before instantiating UpdateColumnFamily (CASSANDRA-3102)
 * make Range and Bounds objects client-safe (CASSANDRA-3108)
 * optionally skip log4j configuration (CASSANDRA-3061)
 * bundle sstableloader with the debian package (CASSANDRA-3113)
 * don't try to build secondary indexes when there is none (CASSANDRA-3123)
 * improve SSTableSimpleUnsortedWriter speed for large rows (CASSANDRA-3122)
 * handle keyspace arguments correctly in nodetool snapshot (CASSANDRA-3038)
 * Fix SSTableImportTest on windows (CASSANDRA-3043)
 * expose compactionThroughputMbPerSec through JMX (CASSANDRA-3117)
 * log keyspace and CF of large rows being compacted


0.8.4
 * change TokenRing.endpoints to be a list of rpc addresses instead of 
   listen/broadcast addresses (CASSANDRA-1777)
 * include files-to-be-streamed in StreamInSession.getSources (CASSANDRA-2972)
 * use JAVA env var in cassandra-env.sh (CASSANDRA-2785, 2992)
 * avoid doing read for no-op replicate-on-write at CL=1 (CASSANDRA-2892)
 * refuse counter write for CL.ANY (CASSANDRA-2990)
 * switch back to only logging recent dropped messages (CASSANDRA-3004)
 * always deserialize RowMutation for counters (CASSANDRA-3006)
 * ignore saved replication_factor strategy_option for NTS (CASSANDRA-3011)
 * make sure pre-truncate CL segments are discarded (CASSANDRA-2950)


0.8.3
 * add ability to drop local reads/writes that are going to timeout
   (CASSANDRA-2943)
 * revamp token removal process, keep gossip states for 3 days (CASSANDRA-2496)
 * don't accept extra args for 0-arg nodetool commands (CASSANDRA-2740)
 * log unavailableexception details at debug level (CASSANDRA-2856)
 * expose data_dir though jmx (CASSANDRA-2770)
 * don't include tmp files as sstable when create cfs (CASSANDRA-2929)
 * log Java classpath on startup (CASSANDRA-2895)
 * keep gossipped version in sync with actual on migration coordinator 
   (CASSANDRA-2946)
 * use lazy initialization instead of class initialization in NodeId
   (CASSANDRA-2953)
 * check column family validity in nodetool repair (CASSANDRA-2933)
 * speedup bytes to hex conversions dramatically (CASSANDRA-2850)
 * Flush memtables on shutdown when durable writes are disabled 
   (CASSANDRA-2958)
 * improved POSIX compatibility of start scripts (CASsANDRA-2965)
 * add counter support to Hadoop InputFormat (CASSANDRA-2981)
 * fix bug where dirty commitlog segments were removed (and avoid keeping 
   segments with no post-flush activity permanently dirty) (CASSANDRA-2829)
 * fix throwing exception with batch mutation of counter super columns
   (CASSANDRA-2949)
 * ignore system tables during repair (CASSANDRA-2979)
 * throw exception when NTS is given replication_factor as an option
   (CASSANDRA-2960)
 * fix assertion error during compaction of counter CFs (CASSANDRA-2968)
 * avoid trying to create index names, when no index exists (CASSANDRA-2867)
 * don't sample the system table when choosing a bootstrap token
   (CASSANDRA-2825)
 * gossiper notifies of local state changes (CASSANDRA-2948)
 * add asynchronous and half-sync/half-async (hsha) thrift servers 
   (CASSANDRA-1405)
 * fix potential use of free'd native memory in SerializingCache 
   (CASSANDRA-2951)
 * prune index scan resultset back to original request for lazy
   resultset expansion case (CASSANDRA-2964)
 * (Hadoop) fail jobs when Cassandra node has failed but TaskTracker
    has not (CASSANDRA-2388)


0.8.2
 * CQL: 
   - include only one row per unique key for IN queries (CASSANDRA-2717)
   - respect client timestamp on full row deletions (CASSANDRA-2912)
 * improve thread-safety in StreamOutSession (CASSANDRA-2792)
 * allow deleting a row and updating indexed columns in it in the
   same mutation (CASSANDRA-2773)
 * Expose number of threads blocked on submitting memtable to flush
   in JMX (CASSANDRA-2817)
 * add ability to return "endpoints" to nodetool (CASSANDRA-2776)
 * Add support for multiple (comma-delimited) coordinator addresses
   to ColumnFamilyInputFormat (CASSANDRA-2807)
 * fix potential NPE while scheduling read repair for range slice
   (CASSANDRA-2823)
 * Fix race in SystemTable.getCurrentLocalNodeId (CASSANDRA-2824)
 * Correctly set default for replicate_on_write (CASSANDRA-2835)
 * improve nodetool compactionstats formatting (CASSANDRA-2844)
 * fix index-building status display (CASSANDRA-2853)
 * fix CLI perpetuating obsolete KsDef.replication_factor (CASSANDRA-2846)
 * improve cli treatment of multiline comments (CASSANDRA-2852)
 * handle row tombstones correctly in EchoedRow (CASSANDRA-2786)
 * add MessagingService.get[Recently]DroppedMessages and
   StorageService.getExceptionCount (CASSANDRA-2804)
 * fix possibility of spurious UnavailableException for LOCAL_QUORUM
   reads with dynamic snitch + read repair disabled (CASSANDRA-2870)
 * add ant-optional as dependence for the debian package (CASSANDRA-2164)
 * add option to specify limit for get_slice in the CLI (CASSANDRA-2646)
 * decrease HH page size (CASSANDRA-2832)
 * reset cli keyspace after dropping the current one (CASSANDRA-2763)
 * add KeyRange option to Hadoop inputformat (CASSANDRA-1125)
 * fix protocol versioning (CASSANDRA-2818, 2860)
 * support spaces in path to log4j configuration (CASSANDRA-2383)
 * avoid including inferred types in CF update (CASSANDRA-2809)
 * fix JMX bulkload call (CASSANDRA-2908)
 * fix updating KS with durable_writes=false (CASSANDRA-2907)
 * add simplified facade to SSTableWriter for bulk loading use
   (CASSANDRA-2911)
 * fix re-using index CF sstable names after drop/recreate (CASSANDRA-2872)
 * prepend CF to default index names (CASSANDRA-2903)
 * fix hint replay (CASSANDRA-2928)
 * Properly synchronize repair's merkle tree computation (CASSANDRA-2816)


0.8.1
 * CQL:
   - support for insert, delete in BATCH (CASSANDRA-2537)
   - support for IN to SELECT, UPDATE (CASSANDRA-2553)
   - timestamp support for INSERT, UPDATE, and BATCH (CASSANDRA-2555)
   - TTL support (CASSANDRA-2476)
   - counter support (CASSANDRA-2473)
   - ALTER COLUMNFAMILY (CASSANDRA-1709)
   - DROP INDEX (CASSANDRA-2617)
   - add SCHEMA/TABLE as aliases for KS/CF (CASSANDRA-2743)
   - server handles wait-for-schema-agreement (CASSANDRA-2756)
   - key alias support (CASSANDRA-2480)
 * add support for comparator parameters and a generic ReverseType
   (CASSANDRA-2355)
 * add CompositeType and DynamicCompositeType (CASSANDRA-2231)
 * optimize batches containing multiple updates to the same row
   (CASSANDRA-2583)
 * adjust hinted handoff page size to avoid OOM with large columns 
   (CASSANDRA-2652)
 * mark BRAF buffer invalid post-flush so we don't re-flush partial
   buffers again, especially on CL writes (CASSANDRA-2660)
 * add DROP INDEX support to CLI (CASSANDRA-2616)
 * don't perform HH to client-mode [storageproxy] nodes (CASSANDRA-2668)
 * Improve forceDeserialize/getCompactedRow encapsulation (CASSANDRA-2659)
 * Don't write CounterUpdateColumn to disk in tests (CASSANDRA-2650)
 * Add sstable bulk loading utility (CASSANDRA-1278)
 * avoid replaying hints to dropped columnfamilies (CASSANDRA-2685)
 * add placeholders for missing rows in range query pseudo-RR (CASSANDRA-2680)
 * remove no-op HHOM.renameHints (CASSANDRA-2693)
 * clone super columns to avoid modifying them during flush (CASSANDRA-2675)
 * allow writes to bypass the commitlog for certain keyspaces (CASSANDRA-2683)
 * avoid NPE when bypassing commitlog during memtable flush (CASSANDRA-2781)
 * Added support for making bootstrap retry if nodes flap (CASSANDRA-2644)
 * Added statusthrift to nodetool to report if thrift server is running (CASSANDRA-2722)
 * Fixed rows being cached if they do not exist (CASSANDRA-2723)
 * Support passing tableName and cfName to RowCacheProviders (CASSANDRA-2702)
 * close scrub file handles (CASSANDRA-2669)
 * throttle migration replay (CASSANDRA-2714)
 * optimize column serializer creation (CASSANDRA-2716)
 * Added support for making bootstrap retry if nodes flap (CASSANDRA-2644)
 * Added statusthrift to nodetool to report if thrift server is running
   (CASSANDRA-2722)
 * Fixed rows being cached if they do not exist (CASSANDRA-2723)
 * fix truncate/compaction race (CASSANDRA-2673)
 * workaround large resultsets causing large allocation retention
   by nio sockets (CASSANDRA-2654)
 * fix nodetool ring use with Ec2Snitch (CASSANDRA-2733)
 * fix removing columns and subcolumns that are supressed by a row or
   supercolumn tombstone during replica resolution (CASSANDRA-2590)
 * support sstable2json against snapshot sstables (CASSANDRA-2386)
 * remove active-pull schema requests (CASSANDRA-2715)
 * avoid marking entire list of sstables as actively being compacted
   in multithreaded compaction (CASSANDRA-2765)
 * seek back after deserializing a row to update cache with (CASSANDRA-2752)
 * avoid skipping rows in scrub for counter column family (CASSANDRA-2759)
 * fix ConcurrentModificationException in repair when dealing with 0.7 node
   (CASSANDRA-2767)
 * use threadsafe collections for StreamInSession (CASSANDRA-2766)
 * avoid infinite loop when creating merkle tree (CASSANDRA-2758)
 * avoids unmarking compacting sstable prematurely in cleanup (CASSANDRA-2769)
 * fix NPE when the commit log is bypassed (CASSANDRA-2718)
 * don't throw an exception in SS.isRPCServerRunning (CASSANDRA-2721)
 * make stress.jar executable (CASSANDRA-2744)
 * add daemon mode to java stress (CASSANDRA-2267)
 * expose the DC and rack of a node through JMX and nodetool ring (CASSANDRA-2531)
 * fix cache mbean getSize (CASSANDRA-2781)
 * Add Date, Float, Double, and Boolean types (CASSANDRA-2530)
 * Add startup flag to renew counter node id (CASSANDRA-2788)
 * add jamm agent to cassandra.bat (CASSANDRA-2787)
 * fix repair hanging if a neighbor has nothing to send (CASSANDRA-2797)
 * purge tombstone even if row is in only one sstable (CASSANDRA-2801)
 * Fix wrong purge of deleted cf during compaction (CASSANDRA-2786)
 * fix race that could result in Hadoop writer failing to throw an
   exception encountered after close() (CASSANDRA-2755)
 * fix scan wrongly throwing assertion error (CASSANDRA-2653)
 * Always use even distribution for merkle tree with RandomPartitionner
   (CASSANDRA-2841)
 * fix describeOwnership for OPP (CASSANDRA-2800)
 * ensure that string tokens do not contain commas (CASSANDRA-2762)


0.8.0-final
 * fix CQL grammar warning and cqlsh regression from CASSANDRA-2622
 * add ant generate-cql-html target (CASSANDRA-2526)
 * update CQL consistency levels (CASSANDRA-2566)
 * debian packaging fixes (CASSANDRA-2481, 2647)
 * fix UUIDType, IntegerType for direct buffers (CASSANDRA-2682, 2684)
 * switch to native Thrift for Hadoop map/reduce (CASSANDRA-2667)
 * fix StackOverflowError when building from eclipse (CASSANDRA-2687)
 * only provide replication_factor to strategy_options "help" for
   SimpleStrategy, OldNetworkTopologyStrategy (CASSANDRA-2678, 2713)
 * fix exception adding validators to non-string columns (CASSANDRA-2696)
 * avoid instantiating DatabaseDescriptor in JDBC (CASSANDRA-2694)
 * fix potential stack overflow during compaction (CASSANDRA-2626)
 * clone super columns to avoid modifying them during flush (CASSANDRA-2675)
 * reset underlying iterator in EchoedRow constructor (CASSANDRA-2653)


0.8.0-rc1
 * faster flushes and compaction from fixing excessively pessimistic 
   rebuffering in BRAF (CASSANDRA-2581)
 * fix returning null column values in the python cql driver (CASSANDRA-2593)
 * fix merkle tree splitting exiting early (CASSANDRA-2605)
 * snapshot_before_compaction directory name fix (CASSANDRA-2598)
 * Disable compaction throttling during bootstrap (CASSANDRA-2612) 
 * fix CQL treatment of > and < operators in range slices (CASSANDRA-2592)
 * fix potential double-application of counter updates on commitlog replay
   by moving replay position from header to sstable metadata (CASSANDRA-2419)
 * JDBC CQL driver exposes getColumn for access to timestamp
 * JDBC ResultSetMetadata properties added to AbstractType
 * r/m clustertool (CASSANDRA-2607)
 * add support for presenting row key as a column in CQL result sets 
   (CASSANDRA-2622)
 * Don't allow {LOCAL|EACH}_QUORUM unless strategy is NTS (CASSANDRA-2627)
 * validate keyspace strategy_options during CQL create (CASSANDRA-2624)
 * fix empty Result with secondary index when limit=1 (CASSANDRA-2628)
 * Fix regression where bootstrapping a node with no schema fails
   (CASSANDRA-2625)
 * Allow removing LocationInfo sstables (CASSANDRA-2632)
 * avoid attempting to replay mutations from dropped keyspaces (CASSANDRA-2631)
 * avoid using cached position of a key when GT is requested (CASSANDRA-2633)
 * fix counting bloom filter true positives (CASSANDRA-2637)
 * initialize local ep state prior to gossip startup if needed (CASSANDRA-2638)
 * fix counter increment lost after restart (CASSANDRA-2642)
 * add quote-escaping via backslash to CLI (CASSANDRA-2623)
 * fix pig example script (CASSANDRA-2487)
 * fix dynamic snitch race in adding latencies (CASSANDRA-2618)
 * Start/stop cassandra after more important services such as mdadm in
   debian packaging (CASSANDRA-2481)


0.8.0-beta2
 * fix NPE compacting index CFs (CASSANDRA-2528)
 * Remove checking all column families on startup for compaction candidates 
   (CASSANDRA-2444)
 * validate CQL create keyspace options (CASSANDRA-2525)
 * fix nodetool setcompactionthroughput (CASSANDRA-2550)
 * move	gossip heartbeat back to its own thread (CASSANDRA-2554)
 * validate cql TRUNCATE columnfamily before truncating (CASSANDRA-2570)
 * fix batch_mutate for mixed standard-counter mutations (CASSANDRA-2457)
 * disallow making schema changes to system keyspace (CASSANDRA-2563)
 * fix sending mutation messages multiple times (CASSANDRA-2557)
 * fix incorrect use of NBHM.size in ReadCallback that could cause
   reads to time out even when responses were received (CASSANDRA-2552)
 * trigger read repair correctly for LOCAL_QUORUM reads (CASSANDRA-2556)
 * Allow configuring the number of compaction thread (CASSANDRA-2558)
 * forceUserDefinedCompaction will attempt to compact what it is given
   even if the pessimistic estimate is that there is not enough disk space;
   automatic compactions will only compact 2 or more sstables (CASSANDRA-2575)
 * refuse to apply migrations with older timestamps than the current 
   schema (CASSANDRA-2536)
 * remove unframed Thrift transport option
 * include indexes in snapshots (CASSANDRA-2596)
 * improve ignoring of obsolete mutations in index maintenance (CASSANDRA-2401)
 * recognize attempt to drop just the index while leaving the column
   definition alone (CASSANDRA-2619)
  

0.8.0-beta1
 * remove Avro RPC support (CASSANDRA-926)
 * support for columns that act as incr/decr counters 
   (CASSANDRA-1072, 1937, 1944, 1936, 2101, 2093, 2288, 2105, 2384, 2236, 2342,
   2454)
 * CQL (CASSANDRA-1703, 1704, 1705, 1706, 1707, 1708, 1710, 1711, 1940, 
   2124, 2302, 2277, 2493)
 * avoid double RowMutation serialization on write path (CASSANDRA-1800)
 * make NetworkTopologyStrategy the default (CASSANDRA-1960)
 * configurable internode encryption (CASSANDRA-1567, 2152)
 * human readable column names in sstable2json output (CASSANDRA-1933)
 * change default JMX port to 7199 (CASSANDRA-2027)
 * backwards compatible internal messaging (CASSANDRA-1015)
 * atomic switch of memtables and sstables (CASSANDRA-2284)
 * add pluggable SeedProvider (CASSANDRA-1669)
 * Fix clustertool to not throw exception when calling get_endpoints (CASSANDRA-2437)
 * upgrade to thrift 0.6 (CASSANDRA-2412) 
 * repair works on a token range instead of full ring (CASSANDRA-2324)
 * purge tombstones from row cache (CASSANDRA-2305)
 * push replication_factor into strategy_options (CASSANDRA-1263)
 * give snapshots the same name on each node (CASSANDRA-1791)
 * remove "nodetool loadbalance" (CASSANDRA-2448)
 * multithreaded compaction (CASSANDRA-2191)
 * compaction throttling (CASSANDRA-2156)
 * add key type information and alias (CASSANDRA-2311, 2396)
 * cli no longer divides read_repair_chance by 100 (CASSANDRA-2458)
 * made CompactionInfo.getTaskType return an enum (CASSANDRA-2482)
 * add a server-wide cap on measured memtable memory usage and aggressively
   flush to keep under that threshold (CASSANDRA-2006)
 * add unified UUIDType (CASSANDRA-2233)
 * add off-heap row cache support (CASSANDRA-1969)


0.7.5
 * improvements/fixes to PIG driver (CASSANDRA-1618, CASSANDRA-2387,
   CASSANDRA-2465, CASSANDRA-2484)
 * validate index names (CASSANDRA-1761)
 * reduce contention on Table.flusherLock (CASSANDRA-1954)
 * try harder to detect failures during streaming, cleaning up temporary
   files more reliably (CASSANDRA-2088)
 * shut down server for OOM on a Thrift thread (CASSANDRA-2269)
 * fix tombstone handling in repair and sstable2json (CASSANDRA-2279)
 * preserve version when streaming data from old sstables (CASSANDRA-2283)
 * don't start repair if a neighboring node is marked as dead (CASSANDRA-2290)
 * purge tombstones from row cache (CASSANDRA-2305)
 * Avoid seeking when sstable2json exports the entire file (CASSANDRA-2318)
 * clear Built flag in system table when dropping an index (CASSANDRA-2320)
 * don't allow arbitrary argument for stress.java (CASSANDRA-2323)
 * validate values for index predicates in get_indexed_slice (CASSANDRA-2328)
 * queue secondary indexes for flush before the parent (CASSANDRA-2330)
 * allow job configuration to set the CL used in Hadoop jobs (CASSANDRA-2331)
 * add memtable_flush_queue_size defaulting to 4 (CASSANDRA-2333)
 * Allow overriding of initial_token, storage_port and rpc_port from system
   properties (CASSANDRA-2343)
 * fix comparator used for non-indexed secondary expressions in index scan
   (CASSANDRA-2347)
 * ensure size calculation and write phase of large-row compaction use
   the same threshold for TTL expiration (CASSANDRA-2349)
 * fix race when iterating CFs during add/drop (CASSANDRA-2350)
 * add ConsistencyLevel command to CLI (CASSANDRA-2354)
 * allow negative numbers in the cli (CASSANDRA-2358)
 * hard code serialVersionUID for tokens class (CASSANDRA-2361)
 * fix potential infinite loop in ByteBufferUtil.inputStream (CASSANDRA-2365)
 * fix encoding bugs in HintedHandoffManager, SystemTable when default
   charset is not UTF8 (CASSANDRA-2367)
 * avoids having removed node reappearing in Gossip (CASSANDRA-2371)
 * fix incorrect truncation of long to int when reading columns via block
   index (CASSANDRA-2376)
 * fix NPE during stream session (CASSANDRA-2377)
 * fix race condition that could leave orphaned data files when dropping CF or
   KS (CASSANDRA-2381)
 * fsync statistics component on write (CASSANDRA-2382)
 * fix duplicate results from CFS.scan (CASSANDRA-2406)
 * add IntegerType to CLI help (CASSANDRA-2414)
 * avoid caching token-only decoratedkeys (CASSANDRA-2416)
 * convert mmap assertion to if/throw so scrub can catch it (CASSANDRA-2417)
 * don't overwrite gc log (CASSANDR-2418)
 * invalidate row cache for streamed row to avoid inconsitencies
   (CASSANDRA-2420)
 * avoid copies in range/index scans (CASSANDRA-2425)
 * make sure we don't wipe data during cleanup if the node has not join
   the ring (CASSANDRA-2428)
 * Try harder to close files after compaction (CASSANDRA-2431)
 * re-set bootstrapped flag after move finishes (CASSANDRA-2435)
 * display validation_class in CLI 'describe keyspace' (CASSANDRA-2442)
 * make cleanup compactions cleanup the row cache (CASSANDRA-2451)
 * add column fields validation to scrub (CASSANDRA-2460)
 * use 64KB flush buffer instead of in_memory_compaction_limit (CASSANDRA-2463)
 * fix backslash substitutions in CLI (CASSANDRA-2492)
 * disable cache saving for system CFS (CASSANDRA-2502)
 * fixes for verifying destination availability under hinted conditions
   so UE can be thrown intead of timing out (CASSANDRA-2514)
 * fix update of validation class in column metadata (CASSANDRA-2512)
 * support LOCAL_QUORUM, EACH_QUORUM CLs outside of NTS (CASSANDRA-2516)
 * preserve version when streaming data from old sstables (CASSANDRA-2283)
 * fix backslash substitutions in CLI (CASSANDRA-2492)
 * count a row deletion as one operation towards memtable threshold 
   (CASSANDRA-2519)
 * support LOCAL_QUORUM, EACH_QUORUM CLs outside of NTS (CASSANDRA-2516)


0.7.4
 * add nodetool join command (CASSANDRA-2160)
 * fix secondary indexes on pre-existing or streamed data (CASSANDRA-2244)
 * initialize endpoint in gossiper earlier (CASSANDRA-2228)
 * add ability to write to Cassandra from Pig (CASSANDRA-1828)
 * add rpc_[min|max]_threads (CASSANDRA-2176)
 * add CL.TWO, CL.THREE (CASSANDRA-2013)
 * avoid exporting an un-requested row in sstable2json, when exporting 
   a key that does not exist (CASSANDRA-2168)
 * add incremental_backups option (CASSANDRA-1872)
 * add configurable row limit to Pig loadfunc (CASSANDRA-2276)
 * validate column values in batches as well as single-Column inserts
   (CASSANDRA-2259)
 * move sample schema from cassandra.yaml to schema-sample.txt,
   a cli scripts (CASSANDRA-2007)
 * avoid writing empty rows when scrubbing tombstoned rows (CASSANDRA-2296)
 * fix assertion error in range and index scans for CL < ALL
   (CASSANDRA-2282)
 * fix commitlog replay when flush position refers to data that didn't
   get synced before server died (CASSANDRA-2285)
 * fix fd leak in sstable2json with non-mmap'd i/o (CASSANDRA-2304)
 * reduce memory use during streaming of multiple sstables (CASSANDRA-2301)
 * purge tombstoned rows from cache after GCGraceSeconds (CASSANDRA-2305)
 * allow zero replicas in a NTS datacenter (CASSANDRA-1924)
 * make range queries respect snitch for local replicas (CASSANDRA-2286)
 * fix HH delivery when column index is larger than 2GB (CASSANDRA-2297)
 * make 2ary indexes use parent CF flush thresholds during initial build
   (CASSANDRA-2294)
 * update memtable_throughput to be a long (CASSANDRA-2158)


0.7.3
 * Keep endpoint state until aVeryLongTime (CASSANDRA-2115)
 * lower-latency read repair (CASSANDRA-2069)
 * add hinted_handoff_throttle_delay_in_ms option (CASSANDRA-2161)
 * fixes for cache save/load (CASSANDRA-2172, -2174)
 * Handle whole-row deletions in CFOutputFormat (CASSANDRA-2014)
 * Make memtable_flush_writers flush in parallel (CASSANDRA-2178)
 * Add compaction_preheat_key_cache option (CASSANDRA-2175)
 * refactor stress.py to have only one copy of the format string 
   used for creating row keys (CASSANDRA-2108)
 * validate index names for \w+ (CASSANDRA-2196)
 * Fix Cassandra cli to respect timeout if schema does not settle 
   (CASSANDRA-2187)
 * fix for compaction and cleanup writing old-format data into new-version 
   sstable (CASSANDRA-2211, -2216)
 * add nodetool scrub (CASSANDRA-2217, -2240)
 * fix sstable2json large-row pagination (CASSANDRA-2188)
 * fix EOFing on requests for the last bytes in a file (CASSANDRA-2213)
 * fix BufferedRandomAccessFile bugs (CASSANDRA-2218, -2241)
 * check for memtable flush_after_mins exceeded every 10s (CASSANDRA-2183)
 * fix cache saving on Windows (CASSANDRA-2207)
 * add validateSchemaAgreement call + synchronization to schema
   modification operations (CASSANDRA-2222)
 * fix for reversed slice queries on large rows (CASSANDRA-2212)
 * fat clients were writing local data (CASSANDRA-2223)
 * set DEFAULT_MEMTABLE_LIFETIME_IN_MINS to 24h
 * improve detection and cleanup of partially-written sstables 
   (CASSANDRA-2206)
 * fix supercolumn de/serialization when subcolumn comparator is different
   from supercolumn's (CASSANDRA-2104)
 * fix starting up on Windows when CASSANDRA_HOME contains whitespace
   (CASSANDRA-2237)
 * add [get|set][row|key]cacheSavePeriod to JMX (CASSANDRA-2100)
 * fix Hadoop ColumnFamilyOutputFormat dropping of mutations
   when batch fills up (CASSANDRA-2255)
 * move file deletions off of scheduledtasks executor (CASSANDRA-2253)


0.7.2
 * copy DecoratedKey.key when inserting into caches to avoid retaining
   a reference to the underlying buffer (CASSANDRA-2102)
 * format subcolumn names with subcomparator (CASSANDRA-2136)
 * fix column bloom filter deserialization (CASSANDRA-2165)


0.7.1
 * refactor MessageDigest creation code. (CASSANDRA-2107)
 * buffer network stack to avoid inefficient small TCP messages while avoiding
   the nagle/delayed ack problem (CASSANDRA-1896)
 * check log4j configuration for changes every 10s (CASSANDRA-1525, 1907)
 * more-efficient cross-DC replication (CASSANDRA-1530, -2051, -2138)
 * avoid polluting page cache with commitlog or sstable writes
   and seq scan operations (CASSANDRA-1470)
 * add RMI authentication options to nodetool (CASSANDRA-1921)
 * make snitches configurable at runtime (CASSANDRA-1374)
 * retry hadoop split requests on connection failure (CASSANDRA-1927)
 * implement describeOwnership for BOP, COPP (CASSANDRA-1928)
 * make read repair behave as expected for ConsistencyLevel > ONE
   (CASSANDRA-982, 2038)
 * distributed test harness (CASSANDRA-1859, 1964)
 * reduce flush lock contention (CASSANDRA-1930)
 * optimize supercolumn deserialization (CASSANDRA-1891)
 * fix CFMetaData.apply to only compare objects of the same class 
   (CASSANDRA-1962)
 * allow specifying specific SSTables to compact from JMX (CASSANDRA-1963)
 * fix race condition in MessagingService.targets (CASSANDRA-1959, 2094, 2081)
 * refuse to open sstables from a future version (CASSANDRA-1935)
 * zero-copy reads (CASSANDRA-1714)
 * fix copy bounds for word Text in wordcount demo (CASSANDRA-1993)
 * fixes for contrib/javautils (CASSANDRA-1979)
 * check more frequently for memtable expiration (CASSANDRA-2000)
 * fix writing SSTable column count statistics (CASSANDRA-1976)
 * fix streaming of multiple CFs during bootstrap (CASSANDRA-1992)
 * explicitly set JVM GC new generation size with -Xmn (CASSANDRA-1968)
 * add short options for CLI flags (CASSANDRA-1565)
 * make keyspace argument to "describe keyspace" in CLI optional
   when authenticated to keyspace already (CASSANDRA-2029)
 * added option to specify -Dcassandra.join_ring=false on startup
   to allow "warm spare" nodes or performing JMX maintenance before
   joining the ring (CASSANDRA-526)
 * log migrations at INFO (CASSANDRA-2028)
 * add CLI verbose option in file mode (CASSANDRA-2030)
 * add single-line "--" comments to CLI (CASSANDRA-2032)
 * message serialization tests (CASSANDRA-1923)
 * switch from ivy to maven-ant-tasks (CASSANDRA-2017)
 * CLI attempts to block for new schema to propagate (CASSANDRA-2044)
 * fix potential overflow in nodetool cfstats (CASSANDRA-2057)
 * add JVM shutdownhook to sync commitlog (CASSANDRA-1919)
 * allow nodes to be up without being part of  normal traffic (CASSANDRA-1951)
 * fix CLI "show keyspaces" with null options on NTS (CASSANDRA-2049)
 * fix possible ByteBuffer race conditions (CASSANDRA-2066)
 * reduce garbage generated by MessagingService to prevent load spikes
   (CASSANDRA-2058)
 * fix math in RandomPartitioner.describeOwnership (CASSANDRA-2071)
 * fix deletion of sstable non-data components (CASSANDRA-2059)
 * avoid blocking gossip while deleting handoff hints (CASSANDRA-2073)
 * ignore messages from newer versions, keep track of nodes in gossip 
   regardless of version (CASSANDRA-1970)
 * cache writing moved to CompactionManager to reduce i/o contention and
   updated to use non-cache-polluting writes (CASSANDRA-2053)
 * page through large rows when exporting to JSON (CASSANDRA-2041)
 * add flush_largest_memtables_at and reduce_cache_sizes_at options
   (CASSANDRA-2142)
 * add cli 'describe cluster' command (CASSANDRA-2127)
 * add cli support for setting username/password at 'connect' command 
   (CASSANDRA-2111)
 * add -D option to Stress.java to allow reading hosts from a file 
   (CASSANDRA-2149)
 * bound hints CF throughput between 32M and 256M (CASSANDRA-2148)
 * continue starting when invalid saved cache entries are encountered
   (CASSANDRA-2076)
 * add max_hint_window_in_ms option (CASSANDRA-1459)


0.7.0-final
 * fix offsets to ByteBuffer.get (CASSANDRA-1939)


0.7.0-rc4
 * fix cli crash after backgrounding (CASSANDRA-1875)
 * count timeouts in storageproxy latencies, and include latency 
   histograms in StorageProxyMBean (CASSANDRA-1893)
 * fix CLI get recognition of supercolumns (CASSANDRA-1899)
 * enable keepalive on intra-cluster sockets (CASSANDRA-1766)
 * count timeouts towards dynamicsnitch latencies (CASSANDRA-1905)
 * Expose index-building status in JMX + cli schema description
   (CASSANDRA-1871)
 * allow [LOCAL|EACH]_QUORUM to be used with non-NetworkTopology 
   replication Strategies
 * increased amount of index locks for faster commitlog replay
 * collect secondary index tombstones immediately (CASSANDRA-1914)
 * revert commitlog changes from #1780 (CASSANDRA-1917)
 * change RandomPartitioner min token to -1 to avoid collision w/
   tokens on actual nodes (CASSANDRA-1901)
 * examine the right nibble when validating TimeUUID (CASSANDRA-1910)
 * include secondary indexes in cleanup (CASSANDRA-1916)
 * CFS.scrubDataDirectories should also cleanup invalid secondary indexes
   (CASSANDRA-1904)
 * ability to disable/enable gossip on nodes to force them down
   (CASSANDRA-1108)


0.7.0-rc3
 * expose getNaturalEndpoints in StorageServiceMBean taking byte[]
   key; RMI cannot serialize ByteBuffer (CASSANDRA-1833)
 * infer org.apache.cassandra.locator for replication strategy classes
   when not otherwise specified
 * validation that generates less garbage (CASSANDRA-1814)
 * add TTL support to CLI (CASSANDRA-1838)
 * cli defaults to bytestype for subcomparator when creating
   column families (CASSANDRA-1835)
 * unregister index MBeans when index is dropped (CASSANDRA-1843)
 * make ByteBufferUtil.clone thread-safe (CASSANDRA-1847)
 * change exception for read requests during bootstrap from 
   InvalidRequest to Unavailable (CASSANDRA-1862)
 * respect row-level tombstones post-flush in range scans
   (CASSANDRA-1837)
 * ReadResponseResolver check digests against each other (CASSANDRA-1830)
 * return InvalidRequest when remove of subcolumn without supercolumn
   is requested (CASSANDRA-1866)
 * flush before repair (CASSANDRA-1748)
 * SSTableExport validates key order (CASSANDRA-1884)
 * large row support for SSTableExport (CASSANDRA-1867)
 * Re-cache hot keys post-compaction without hitting disk (CASSANDRA-1878)
 * manage read repair in coordinator instead of data source, to
   provide latency information to dynamic snitch (CASSANDRA-1873)


0.7.0-rc2
 * fix live-column-count of slice ranges including tombstoned supercolumn 
   with live subcolumn (CASSANDRA-1591)
 * rename o.a.c.internal.AntientropyStage -> AntiEntropyStage,
   o.a.c.request.Request_responseStage -> RequestResponseStage,
   o.a.c.internal.Internal_responseStage -> InternalResponseStage
 * add AbstractType.fromString (CASSANDRA-1767)
 * require index_type to be present when specifying index_name
   on ColumnDef (CASSANDRA-1759)
 * fix add/remove index bugs in CFMetadata (CASSANDRA-1768)
 * rebuild Strategy during system_update_keyspace (CASSANDRA-1762)
 * cli updates prompt to ... in continuation lines (CASSANDRA-1770)
 * support multiple Mutations per key in hadoop ColumnFamilyOutputFormat
   (CASSANDRA-1774)
 * improvements to Debian init script (CASSANDRA-1772)
 * use local classloader to check for version.properties (CASSANDRA-1778)
 * Validate that column names in column_metadata are valid for the
   defined comparator, and decode properly in cli (CASSANDRA-1773)
 * use cross-platform newlines in cli (CASSANDRA-1786)
 * add ExpiringColumn support to sstable import/export (CASSANDRA-1754)
 * add flush for each append to periodic commitlog mode; added
   periodic_without_flush option to disable this (CASSANDRA-1780)
 * close file handle used for post-flush truncate (CASSANDRA-1790)
 * various code cleanup (CASSANDRA-1793, -1794, -1795)
 * fix range queries against wrapped range (CASSANDRA-1781)
 * fix consistencylevel calculations for NetworkTopologyStrategy
   (CASSANDRA-1804)
 * cli support index type enum names (CASSANDRA-1810)
 * improved validation of column_metadata (CASSANDRA-1813)
 * reads at ConsistencyLevel > 1 throw UnavailableException
   immediately if insufficient live nodes exist (CASSANDRA-1803)
 * copy bytebuffers for local writes to avoid retaining the entire
   Thrift frame (CASSANDRA-1801)
 * fix NPE adding index to column w/o prior metadata (CASSANDRA-1764)
 * reduce fat client timeout (CASSANDRA-1730)
 * fix botched merge of CASSANDRA-1316


0.7.0-rc1
 * fix compaction and flush races with schema updates (CASSANDRA-1715)
 * add clustertool, config-converter, sstablekeys, and schematool 
   Windows .bat files (CASSANDRA-1723)
 * reject range queries received during bootstrap (CASSANDRA-1739)
 * fix wrapping-range queries on non-minimum token (CASSANDRA-1700)
 * add nodetool cfhistogram (CASSANDRA-1698)
 * limit repaired ranges to what the nodes have in common (CASSANDRA-1674)
 * index scan treats missing columns as not matching secondary
   expressions (CASSANDRA-1745)
 * Fix misuse of DataOutputBuffer.getData in AntiEntropyService
   (CASSANDRA-1729)
 * detect and warn when obsolete version of JNA is present (CASSANDRA-1760)
 * reduce fat client timeout (CASSANDRA-1730)
 * cleanup smallest CFs first to increase free temp space for larger ones
   (CASSANDRA-1811)
 * Update windows .bat files to work outside of main Cassandra
   directory (CASSANDRA-1713)
 * fix read repair regression from 0.6.7 (CASSANDRA-1727)
 * more-efficient read repair (CASSANDRA-1719)
 * fix hinted handoff replay (CASSANDRA-1656)
 * log type of dropped messages (CASSANDRA-1677)
 * upgrade to SLF4J 1.6.1
 * fix ByteBuffer bug in ExpiringColumn.updateDigest (CASSANDRA-1679)
 * fix IntegerType.getString (CASSANDRA-1681)
 * make -Djava.net.preferIPv4Stack=true the default (CASSANDRA-628)
 * add INTERNAL_RESPONSE verb to differentiate from responses related
   to client requests (CASSANDRA-1685)
 * log tpstats when dropping messages (CASSANDRA-1660)
 * include unreachable nodes in describeSchemaVersions (CASSANDRA-1678)
 * Avoid dropping messages off the client request path (CASSANDRA-1676)
 * fix jna errno reporting (CASSANDRA-1694)
 * add friendlier error for UnknownHostException on startup (CASSANDRA-1697)
 * include jna dependency in RPM package (CASSANDRA-1690)
 * add --skip-keys option to stress.py (CASSANDRA-1696)
 * improve cli handling of non-string keys and column names 
   (CASSANDRA-1701, -1693)
 * r/m extra subcomparator line in cli keyspaces output (CASSANDRA-1712)
 * add read repair chance to cli "show keyspaces"
 * upgrade to ConcurrentLinkedHashMap 1.1 (CASSANDRA-975)
 * fix index scan routing (CASSANDRA-1722)
 * fix tombstoning of supercolumns in range queries (CASSANDRA-1734)
 * clear endpoint cache after updating keyspace metadata (CASSANDRA-1741)
 * fix wrapping-range queries on non-minimum token (CASSANDRA-1700)
 * truncate includes secondary indexes (CASSANDRA-1747)
 * retain reference to PendingFile sstables (CASSANDRA-1749)
 * fix sstableimport regression (CASSANDRA-1753)
 * fix for bootstrap when no non-system tables are defined (CASSANDRA-1732)
 * handle replica unavailability in index scan (CASSANDRA-1755)
 * fix service initialization order deadlock (CASSANDRA-1756)
 * multi-line cli commands (CASSANDRA-1742)
 * fix race between snapshot and compaction (CASSANDRA-1736)
 * add listEndpointsPendingHints, deleteHintsForEndpoint JMX methods 
   (CASSANDRA-1551)


0.7.0-beta3
 * add strategy options to describe_keyspace output (CASSANDRA-1560)
 * log warning when using randomly generated token (CASSANDRA-1552)
 * re-organize JMX into .db, .net, .internal, .request (CASSANDRA-1217)
 * allow nodes to change IPs between restarts (CASSANDRA-1518)
 * remember ring state between restarts by default (CASSANDRA-1518)
 * flush index built flag so we can read it before log replay (CASSANDRA-1541)
 * lock row cache updates to prevent race condition (CASSANDRA-1293)
 * remove assertion causing rare (and harmless) error messages in
   commitlog (CASSANDRA-1330)
 * fix moving nodes with no keyspaces defined (CASSANDRA-1574)
 * fix unbootstrap when no data is present in a transfer range (CASSANDRA-1573)
 * take advantage of AVRO-495 to simplify our avro IDL (CASSANDRA-1436)
 * extend authorization hierarchy to column family (CASSANDRA-1554)
 * deletion support in secondary indexes (CASSANDRA-1571)
 * meaningful error message for invalid replication strategy class 
   (CASSANDRA-1566)
 * allow keyspace creation with RF > N (CASSANDRA-1428)
 * improve cli error handling (CASSANDRA-1580)
 * add cache save/load ability (CASSANDRA-1417, 1606, 1647)
 * add StorageService.getDrainProgress (CASSANDRA-1588)
 * Disallow bootstrap to an in-use token (CASSANDRA-1561)
 * Allow dynamic secondary index creation and destruction (CASSANDRA-1532)
 * log auto-guessed memtable thresholds (CASSANDRA-1595)
 * add ColumnDef support to cli (CASSANDRA-1583)
 * reduce index sample time by 75% (CASSANDRA-1572)
 * add cli support for column, strategy metadata (CASSANDRA-1578, 1612)
 * add cli support for schema modification (CASSANDRA-1584)
 * delete temp files on failed compactions (CASSANDRA-1596)
 * avoid blocking for dead nodes during removetoken (CASSANDRA-1605)
 * remove ConsistencyLevel.ZERO (CASSANDRA-1607)
 * expose in-progress compaction type in jmx (CASSANDRA-1586)
 * removed IClock & related classes from internals (CASSANDRA-1502)
 * fix removing tokens from SystemTable on decommission and removetoken
   (CASSANDRA-1609)
 * include CF metadata in cli 'show keyspaces' (CASSANDRA-1613)
 * switch from Properties to HashMap in PropertyFileSnitch to
   avoid synchronization bottleneck (CASSANDRA-1481)
 * PropertyFileSnitch configuration file renamed to 
   cassandra-topology.properties
 * add cli support for get_range_slices (CASSANDRA-1088, CASSANDRA-1619)
 * Make memtable flush thresholds per-CF instead of global 
   (CASSANDRA-1007, 1637)
 * add cli support for binary data without CfDef hints (CASSANDRA-1603)
 * fix building SSTable statistics post-stream (CASSANDRA-1620)
 * fix potential infinite loop in 2ary index queries (CASSANDRA-1623)
 * allow creating NTS keyspaces with no replicas configured (CASSANDRA-1626)
 * add jmx histogram of sstables accessed per read (CASSANDRA-1624)
 * remove system_rename_column_family and system_rename_keyspace from the
   client API until races can be fixed (CASSANDRA-1630, CASSANDRA-1585)
 * add cli sanity tests (CASSANDRA-1582)
 * update GC settings in cassandra.bat (CASSANDRA-1636)
 * cli support for index queries (CASSANDRA-1635)
 * cli support for updating schema memtable settings (CASSANDRA-1634)
 * cli --file option (CASSANDRA-1616)
 * reduce automatically chosen memtable sizes by 50% (CASSANDRA-1641)
 * move endpoint cache from snitch to strategy (CASSANDRA-1643)
 * fix commitlog recovery deleting the newly-created segment as well as
   the old ones (CASSANDRA-1644)
 * upgrade to Thrift 0.5 (CASSANDRA-1367)
 * renamed CL.DCQUORUM to LOCAL_QUORUM and DCQUORUMSYNC to EACH_QUORUM
 * cli truncate support (CASSANDRA-1653)
 * update GC settings in cassandra.bat (CASSANDRA-1636)
 * avoid logging when a node's ip/token is gossipped back to it (CASSANDRA-1666)


0.7-beta2
 * always use UTF-8 for hint keys (CASSANDRA-1439)
 * remove cassandra.yaml dependency from Hadoop and Pig (CASSADRA-1322)
 * expose CfDef metadata in describe_keyspaces (CASSANDRA-1363)
 * restore use of mmap_index_only option (CASSANDRA-1241)
 * dropping a keyspace with no column families generated an error 
   (CASSANDRA-1378)
 * rename RackAwareStrategy to OldNetworkTopologyStrategy, RackUnawareStrategy 
   to SimpleStrategy, DatacenterShardStrategy to NetworkTopologyStrategy,
   AbstractRackAwareSnitch to AbstractNetworkTopologySnitch (CASSANDRA-1392)
 * merge StorageProxy.mutate, mutateBlocking (CASSANDRA-1396)
 * faster UUIDType, LongType comparisons (CASSANDRA-1386, 1393)
 * fix setting read_repair_chance from CLI addColumnFamily (CASSANDRA-1399)
 * fix updates to indexed columns (CASSANDRA-1373)
 * fix race condition leaving to FileNotFoundException (CASSANDRA-1382)
 * fix sharded lock hash on index write path (CASSANDRA-1402)
 * add support for GT/E, LT/E in subordinate index clauses (CASSANDRA-1401)
 * cfId counter got out of sync when CFs were added (CASSANDRA-1403)
 * less chatty schema updates (CASSANDRA-1389)
 * rename column family mbeans. 'type' will now include either 
   'IndexColumnFamilies' or 'ColumnFamilies' depending on the CFS type.
   (CASSANDRA-1385)
 * disallow invalid keyspace and column family names. This includes name that
   matches a '^\w+' regex. (CASSANDRA-1377)
 * use JNA, if present, to take snapshots (CASSANDRA-1371)
 * truncate hints if starting 0.7 for the first time (CASSANDRA-1414)
 * fix FD leak in single-row slicepredicate queries (CASSANDRA-1416)
 * allow index expressions against columns that are not part of the 
   SlicePredicate (CASSANDRA-1410)
 * config-converter properly handles snitches and framed support 
   (CASSANDRA-1420)
 * remove keyspace argument from multiget_count (CASSANDRA-1422)
 * allow specifying cassandra.yaml location as (local or remote) URL
   (CASSANDRA-1126)
 * fix using DynamicEndpointSnitch with NetworkTopologyStrategy
   (CASSANDRA-1429)
 * Add CfDef.default_validation_class (CASSANDRA-891)
 * fix EstimatedHistogram.max (CASSANDRA-1413)
 * quorum read optimization (CASSANDRA-1622)
 * handle zero-length (or missing) rows during HH paging (CASSANDRA-1432)
 * include secondary indexes during schema migrations (CASSANDRA-1406)
 * fix commitlog header race during schema change (CASSANDRA-1435)
 * fix ColumnFamilyStoreMBeanIterator to use new type name (CASSANDRA-1433)
 * correct filename generated by xml->yaml converter (CASSANDRA-1419)
 * add CMSInitiatingOccupancyFraction=75 and UseCMSInitiatingOccupancyOnly
   to default JVM options
 * decrease jvm heap for cassandra-cli (CASSANDRA-1446)
 * ability to modify keyspaces and column family definitions on a live cluster
   (CASSANDRA-1285)
 * support for Hadoop Streaming [non-jvm map/reduce via stdin/out]
   (CASSANDRA-1368)
 * Move persistent sstable stats from the system table to an sstable component
   (CASSANDRA-1430)
 * remove failed bootstrap attempt from pending ranges when gossip times
   it out after 1h (CASSANDRA-1463)
 * eager-create tcp connections to other cluster members (CASSANDRA-1465)
 * enumerate stages and derive stage from message type instead of 
   transmitting separately (CASSANDRA-1465)
 * apply reversed flag during collation from different data sources
   (CASSANDRA-1450)
 * make failure to remove commitlog segment non-fatal (CASSANDRA-1348)
 * correct ordering of drain operations so CL.recover is no longer 
   necessary (CASSANDRA-1408)
 * removed keyspace from describe_splits method (CASSANDRA-1425)
 * rename check_schema_agreement to describe_schema_versions
   (CASSANDRA-1478)
 * fix QUORUM calculation for RF > 3 (CASSANDRA-1487)
 * remove tombstones during non-major compactions when bloom filter
   verifies that row does not exist in other sstables (CASSANDRA-1074)
 * nodes that coordinated a loadbalance in the past could not be seen by
   newly added nodes (CASSANDRA-1467)
 * exposed endpoint states (gossip details) via jmx (CASSANDRA-1467)
 * ensure that compacted sstables are not included when new readers are
   instantiated (CASSANDRA-1477)
 * by default, calculate heap size and memtable thresholds at runtime (CASSANDRA-1469)
 * fix races dealing with adding/dropping keyspaces and column families in
   rapid succession (CASSANDRA-1477)
 * clean up of Streaming system (CASSANDRA-1503, 1504, 1506)
 * add options to configure Thrift socket keepalive and buffer sizes (CASSANDRA-1426)
 * make contrib CassandraServiceDataCleaner recursive (CASSANDRA-1509)
 * min, max compaction threshold are configurable and persistent 
   per-ColumnFamily (CASSANDRA-1468)
 * fix replaying the last mutation in a commitlog unnecessarily 
   (CASSANDRA-1512)
 * invoke getDefaultUncaughtExceptionHandler from DTPE with the original
   exception rather than the ExecutionException wrapper (CASSANDRA-1226)
 * remove Clock from the Thrift (and Avro) API (CASSANDRA-1501)
 * Close intra-node sockets when connection is broken (CASSANDRA-1528)
 * RPM packaging spec file (CASSANDRA-786)
 * weighted request scheduler (CASSANDRA-1485)
 * treat expired columns as deleted (CASSANDRA-1539)
 * make IndexInterval configurable (CASSANDRA-1488)
 * add describe_snitch to Thrift API (CASSANDRA-1490)
 * MD5 authenticator compares plain text submitted password with MD5'd
   saved property, instead of vice versa (CASSANDRA-1447)
 * JMX MessagingService pending and completed counts (CASSANDRA-1533)
 * fix race condition processing repair responses (CASSANDRA-1511)
 * make repair blocking (CASSANDRA-1511)
 * create EndpointSnitchInfo and MBean to expose rack and DC (CASSANDRA-1491)
 * added option to contrib/word_count to output results back to Cassandra
   (CASSANDRA-1342)
 * rewrite Hadoop ColumnFamilyRecordWriter to pool connections, retry to
   multiple Cassandra nodes, and smooth impact on the Cassandra cluster
   by using smaller batch sizes (CASSANDRA-1434)
 * fix setting gc_grace_seconds via CLI (CASSANDRA-1549)
 * support TTL'd index values (CASSANDRA-1536)
 * make removetoken work like decommission (CASSANDRA-1216)
 * make cli comparator-aware and improve quote rules (CASSANDRA-1523,-1524)
 * make nodetool compact and cleanup blocking (CASSANDRA-1449)
 * add memtable, cache information to GCInspector logs (CASSANDRA-1558)
 * enable/disable HintedHandoff via JMX (CASSANDRA-1550)
 * Ignore stray files in the commit log directory (CASSANDRA-1547)
 * Disallow bootstrap to an in-use token (CASSANDRA-1561)


0.7-beta1
 * sstable versioning (CASSANDRA-389)
 * switched to slf4j logging (CASSANDRA-625)
 * add (optional) expiration time for column (CASSANDRA-699)
 * access levels for authentication/authorization (CASSANDRA-900)
 * add ReadRepairChance to CF definition (CASSANDRA-930)
 * fix heisenbug in system tests, especially common on OS X (CASSANDRA-944)
 * convert to byte[] keys internally and all public APIs (CASSANDRA-767)
 * ability to alter schema definitions on a live cluster (CASSANDRA-44)
 * renamed configuration file to cassandra.xml, and log4j.properties to
   log4j-server.properties, which must now be loaded from
   the classpath (which is how our scripts in bin/ have always done it)
   (CASSANDRA-971)
 * change get_count to require a SlicePredicate. create multi_get_count
   (CASSANDRA-744)
 * re-organized endpointsnitch implementations and added SimpleSnitch
   (CASSANDRA-994)
 * Added preload_row_cache option (CASSANDRA-946)
 * add CRC to commitlog header (CASSANDRA-999)
 * removed deprecated batch_insert and get_range_slice methods (CASSANDRA-1065)
 * add truncate thrift method (CASSANDRA-531)
 * http mini-interface using mx4j (CASSANDRA-1068)
 * optimize away copy of sliced row on memtable read path (CASSANDRA-1046)
 * replace constant-size 2GB mmaped segments and special casing for index 
   entries spanning segment boundaries, with SegmentedFile that computes 
   segments that always contain entire entries/rows (CASSANDRA-1117)
 * avoid reading large rows into memory during compaction (CASSANDRA-16)
 * added hadoop OutputFormat (CASSANDRA-1101)
 * efficient Streaming (no more anticompaction) (CASSANDRA-579)
 * split commitlog header into separate file and add size checksum to
   mutations (CASSANDRA-1179)
 * avoid allocating a new byte[] for each mutation on replay (CASSANDRA-1219)
 * revise HH schema to be per-endpoint (CASSANDRA-1142)
 * add joining/leaving status to nodetool ring (CASSANDRA-1115)
 * allow multiple repair sessions per node (CASSANDRA-1190)
 * optimize away MessagingService for local range queries (CASSANDRA-1261)
 * make framed transport the default so malformed requests can't OOM the 
   server (CASSANDRA-475)
 * significantly faster reads from row cache (CASSANDRA-1267)
 * take advantage of row cache during range queries (CASSANDRA-1302)
 * make GCGraceSeconds a per-ColumnFamily value (CASSANDRA-1276)
 * keep persistent row size and column count statistics (CASSANDRA-1155)
 * add IntegerType (CASSANDRA-1282)
 * page within a single row during hinted handoff (CASSANDRA-1327)
 * push DatacenterShardStrategy configuration into keyspace definition,
   eliminating datacenter.properties. (CASSANDRA-1066)
 * optimize forward slices starting with '' and single-index-block name 
   queries by skipping the column index (CASSANDRA-1338)
 * streaming refactor (CASSANDRA-1189)
 * faster comparison for UUID types (CASSANDRA-1043)
 * secondary index support (CASSANDRA-749 and subtasks)
 * make compaction buckets deterministic (CASSANDRA-1265)


0.6.6
 * Allow using DynamicEndpointSnitch with RackAwareStrategy (CASSANDRA-1429)
 * remove the remaining vestiges of the unfinished DatacenterShardStrategy 
   (replaced by NetworkTopologyStrategy in 0.7)
   

0.6.5
 * fix key ordering in range query results with RandomPartitioner
   and ConsistencyLevel > ONE (CASSANDRA-1145)
 * fix for range query starting with the wrong token range (CASSANDRA-1042)
 * page within a single row during hinted handoff (CASSANDRA-1327)
 * fix compilation on non-sun JDKs (CASSANDRA-1061)
 * remove String.trim() call on row keys in batch mutations (CASSANDRA-1235)
 * Log summary of dropped messages instead of spamming log (CASSANDRA-1284)
 * add dynamic endpoint snitch (CASSANDRA-981)
 * fix streaming for keyspaces with hyphens in their name (CASSANDRA-1377)
 * fix errors in hard-coded bloom filter optKPerBucket by computing it
   algorithmically (CASSANDRA-1220
 * remove message deserialization stage, and uncap read/write stages
   so slow reads/writes don't block gossip processing (CASSANDRA-1358)
 * add jmx port configuration to Debian package (CASSANDRA-1202)
 * use mlockall via JNA, if present, to prevent Linux from swapping
   out parts of the JVM (CASSANDRA-1214)


0.6.4
 * avoid queuing multiple hint deliveries for the same endpoint
   (CASSANDRA-1229)
 * better performance for and stricter checking of UTF8 column names
   (CASSANDRA-1232)
 * extend option to lower compaction priority to hinted handoff
   as well (CASSANDRA-1260)
 * log errors in gossip instead of re-throwing (CASSANDRA-1289)
 * avoid aborting commitlog replay prematurely if a flushed-but-
   not-removed commitlog segment is encountered (CASSANDRA-1297)
 * fix duplicate rows being read during mapreduce (CASSANDRA-1142)
 * failure detection wasn't closing command sockets (CASSANDRA-1221)
 * cassandra-cli.bat works on windows (CASSANDRA-1236)
 * pre-emptively drop requests that cannot be processed within RPCTimeout
   (CASSANDRA-685)
 * add ack to Binary write verb and update CassandraBulkLoader
   to wait for acks for each row (CASSANDRA-1093)
 * added describe_partitioner Thrift method (CASSANDRA-1047)
 * Hadoop jobs no longer require the Cassandra storage-conf.xml
   (CASSANDRA-1280, CASSANDRA-1047)
 * log thread pool stats when GC is excessive (CASSANDRA-1275)
 * remove gossip message size limit (CASSANDRA-1138)
 * parallelize local and remote reads during multiget, and respect snitch 
   when determining whether to do local read for CL.ONE (CASSANDRA-1317)
 * fix read repair to use requested consistency level on digest mismatch,
   rather than assuming QUORUM (CASSANDRA-1316)
 * process digest mismatch re-reads in parallel (CASSANDRA-1323)
 * switch hints CF comparator to BytesType (CASSANDRA-1274)


0.6.3
 * retry to make streaming connections up to 8 times. (CASSANDRA-1019)
 * reject describe_ring() calls on invalid keyspaces (CASSANDRA-1111)
 * fix cache size calculation for size of 100% (CASSANDRA-1129)
 * fix cache capacity only being recalculated once (CASSANDRA-1129)
 * remove hourly scan of all hints on the off chance that the gossiper
   missed a status change; instead, expose deliverHintsToEndpoint to JMX
   so it can be done manually, if necessary (CASSANDRA-1141)
 * don't reject reads at CL.ALL (CASSANDRA-1152)
 * reject deletions to supercolumns in CFs containing only standard
   columns (CASSANDRA-1139)
 * avoid preserving login information after client disconnects
   (CASSANDRA-1057)
 * prefer sun jdk to openjdk in debian init script (CASSANDRA-1174)
 * detect partioner config changes between restarts and fail fast 
   (CASSANDRA-1146)
 * use generation time to resolve node token reassignment disagreements
   (CASSANDRA-1118)
 * restructure the startup ordering of Gossiper and MessageService to avoid
   timing anomalies (CASSANDRA-1160)
 * detect incomplete commit log hearders (CASSANDRA-1119)
 * force anti-entropy service to stream files on the stream stage to avoid
   sending streams out of order (CASSANDRA-1169)
 * remove inactive stream managers after AES streams files (CASSANDRA-1169)
 * allow removing entire row through batch_mutate Deletion (CASSANDRA-1027)
 * add JMX metrics for row-level bloom filter false positives (CASSANDRA-1212)
 * added a redhat init script to contrib (CASSANDRA-1201)
 * use midpoint when bootstrapping a new machine into range with not
   much data yet instead of random token (CASSANDRA-1112)
 * kill server on OOM in executor stage as well as Thrift (CASSANDRA-1226)
 * remove opportunistic repairs, when two machines with overlapping replica
   responsibilities happen to finish major compactions of the same CF near
   the same time.  repairs are now fully manual (CASSANDRA-1190)
 * add ability to lower compaction priority (default is no change from 0.6.2)
   (CASSANDRA-1181)


0.6.2
 * fix contrib/word_count build. (CASSANDRA-992)
 * split CommitLogExecutorService into BatchCommitLogExecutorService and 
   PeriodicCommitLogExecutorService (CASSANDRA-1014)
 * add latency histograms to CFSMBean (CASSANDRA-1024)
 * make resolving timestamp ties deterministic by using value bytes
   as a tiebreaker (CASSANDRA-1039)
 * Add option to turn off Hinted Handoff (CASSANDRA-894)
 * fix windows startup (CASSANDRA-948)
 * make concurrent_reads, concurrent_writes configurable at runtime via JMX
   (CASSANDRA-1060)
 * disable GCInspector on non-Sun JVMs (CASSANDRA-1061)
 * fix tombstone handling in sstable rows with no other data (CASSANDRA-1063)
 * fix size of row in spanned index entries (CASSANDRA-1056)
 * install json2sstable, sstable2json, and sstablekeys to Debian package
 * StreamingService.StreamDestinations wouldn't empty itself after streaming
   finished (CASSANDRA-1076)
 * added Collections.shuffle(splits) before returning the splits in 
   ColumnFamilyInputFormat (CASSANDRA-1096)
 * do not recalculate cache capacity post-compaction if it's been manually 
   modified (CASSANDRA-1079)
 * better defaults for flush sorter + writer executor queue sizes
   (CASSANDRA-1100)
 * windows scripts for SSTableImport/Export (CASSANDRA-1051)
 * windows script for nodetool (CASSANDRA-1113)
 * expose PhiConvictThreshold (CASSANDRA-1053)
 * make repair of RF==1 a no-op (CASSANDRA-1090)
 * improve default JVM GC options (CASSANDRA-1014)
 * fix SlicePredicate serialization inside Hadoop jobs (CASSANDRA-1049)
 * close Thrift sockets in Hadoop ColumnFamilyRecordReader (CASSANDRA-1081)


0.6.1
 * fix NPE in sstable2json when no excluded keys are given (CASSANDRA-934)
 * keep the replica set constant throughout the read repair process
   (CASSANDRA-937)
 * allow querying getAllRanges with empty token list (CASSANDRA-933)
 * fix command line arguments inversion in clustertool (CASSANDRA-942)
 * fix race condition that could trigger a false-positive assertion
   during post-flush discard of old commitlog segments (CASSANDRA-936)
 * fix neighbor calculation for anti-entropy repair (CASSANDRA-924)
 * perform repair even for small entropy differences (CASSANDRA-924)
 * Use hostnames in CFInputFormat to allow Hadoop's naive string-based
   locality comparisons to work (CASSANDRA-955)
 * cache read-only BufferedRandomAccessFile length to avoid
   3 system calls per invocation (CASSANDRA-950)
 * nodes with IPv6 (and no IPv4) addresses could not join cluster
   (CASSANDRA-969)
 * Retrieve the correct number of undeleted columns, if any, from
   a supercolumn in a row that had been deleted previously (CASSANDRA-920)
 * fix index scans that cross the 2GB mmap boundaries for both mmap
   and standard i/o modes (CASSANDRA-866)
 * expose drain via nodetool (CASSANDRA-978)


0.6.0-RC1
 * JMX drain to flush memtables and run through commit log (CASSANDRA-880)
 * Bootstrapping can skip ranges under the right conditions (CASSANDRA-902)
 * fix merging row versions in range_slice for CL > ONE (CASSANDRA-884)
 * default write ConsistencyLeven chaned from ZERO to ONE
 * fix for index entries spanning mmap buffer boundaries (CASSANDRA-857)
 * use lexical comparison if time part of TimeUUIDs are the same 
   (CASSANDRA-907)
 * bound read, mutation, and response stages to fix possible OOM
   during log replay (CASSANDRA-885)
 * Use microseconds-since-epoch (UTC) in cli, instead of milliseconds
 * Treat batch_mutate Deletion with null supercolumn as "apply this predicate 
   to top level supercolumns" (CASSANDRA-834)
 * Streaming destination nodes do not update their JMX status (CASSANDRA-916)
 * Fix internal RPC timeout calculation (CASSANDRA-911)
 * Added Pig loadfunc to contrib/pig (CASSANDRA-910)


0.6.0-beta3
 * fix compaction bucketing bug (CASSANDRA-814)
 * update windows batch file (CASSANDRA-824)
 * deprecate KeysCachedFraction configuration directive in favor
   of KeysCached; move to unified-per-CF key cache (CASSANDRA-801)
 * add invalidateRowCache to ColumnFamilyStoreMBean (CASSANDRA-761)
 * send Handoff hints to natural locations to reduce load on
   remaining nodes in a failure scenario (CASSANDRA-822)
 * Add RowWarningThresholdInMB configuration option to warn before very 
   large rows get big enough to threaten node stability, and -x option to
   be able to remove them with sstable2json if the warning is unheeded
   until it's too late (CASSANDRA-843)
 * Add logging of GC activity (CASSANDRA-813)
 * fix ConcurrentModificationException in commitlog discard (CASSANDRA-853)
 * Fix hardcoded row count in Hadoop RecordReader (CASSANDRA-837)
 * Add a jmx status to the streaming service and change several DEBUG
   messages to INFO (CASSANDRA-845)
 * fix classpath in cassandra-cli.bat for Windows (CASSANDRA-858)
 * allow re-specifying host, port to cassandra-cli if invalid ones
   are first tried (CASSANDRA-867)
 * fix race condition handling rpc timeout in the coordinator
   (CASSANDRA-864)
 * Remove CalloutLocation and StagingFileDirectory from storage-conf files 
   since those settings are no longer used (CASSANDRA-878)
 * Parse a long from RowWarningThresholdInMB instead of an int (CASSANDRA-882)
 * Remove obsolete ControlPort code from DatabaseDescriptor (CASSANDRA-886)
 * move skipBytes side effect out of assert (CASSANDRA-899)
 * add "double getLoad" to StorageServiceMBean (CASSANDRA-898)
 * track row stats per CF at compaction time (CASSANDRA-870)
 * disallow CommitLogDirectory matching a DataFileDirectory (CASSANDRA-888)
 * default key cache size is 200k entries, changed from 10% (CASSANDRA-863)
 * add -Dcassandra-foreground=yes to cassandra.bat
 * exit if cluster name is changed unexpectedly (CASSANDRA-769)


0.6.0-beta1/beta2
 * add batch_mutate thrift command, deprecating batch_insert (CASSANDRA-336)
 * remove get_key_range Thrift API, deprecated in 0.5 (CASSANDRA-710)
 * add optional login() Thrift call for authentication (CASSANDRA-547)
 * support fat clients using gossiper and StorageProxy to perform
   replication in-process [jvm-only] (CASSANDRA-535)
 * support mmapped I/O for reads, on by default on 64bit JVMs 
   (CASSANDRA-408, CASSANDRA-669)
 * improve insert concurrency, particularly during Hinted Handoff
   (CASSANDRA-658)
 * faster network code (CASSANDRA-675)
 * stress.py moved to contrib (CASSANDRA-635)
 * row caching [must be explicitly enabled per-CF in config] (CASSANDRA-678)
 * present a useful measure of compaction progress in JMX (CASSANDRA-599)
 * add bin/sstablekeys (CASSNADRA-679)
 * add ConsistencyLevel.ANY (CASSANDRA-687)
 * make removetoken remove nodes from gossip entirely (CASSANDRA-644)
 * add ability to set cache sizes at runtime (CASSANDRA-708)
 * report latency and cache hit rate statistics with lifetime totals
   instead of average over the last minute (CASSANDRA-702)
 * support get_range_slice for RandomPartitioner (CASSANDRA-745)
 * per-keyspace replication factory and replication strategy (CASSANDRA-620)
 * track latency in microseconds (CASSANDRA-733)
 * add describe_ Thrift methods, deprecating get_string_property and 
   get_string_list_property
 * jmx interface for tracking operation mode and streams in general.
   (CASSANDRA-709)
 * keep memtables in sorted order to improve range query performance
   (CASSANDRA-799)
 * use while loop instead of recursion when trimming sstables compaction list 
   to avoid blowing stack in pathological cases (CASSANDRA-804)
 * basic Hadoop map/reduce support (CASSANDRA-342)


0.5.1
 * ensure all files for an sstable are streamed to the same directory.
   (CASSANDRA-716)
 * more accurate load estimate for bootstrapping (CASSANDRA-762)
 * tolerate dead or unavailable bootstrap target on write (CASSANDRA-731)
 * allow larger numbers of keys (> 140M) in a sstable bloom filter
   (CASSANDRA-790)
 * include jvm argument improvements from CASSANDRA-504 in debian package
 * change streaming chunk size to 32MB to accomodate Windows XP limitations
   (was 64MB) (CASSANDRA-795)
 * fix get_range_slice returning results in the wrong order (CASSANDRA-781)
 

0.5.0 final
 * avoid attempting to delete temporary bootstrap files twice (CASSANDRA-681)
 * fix bogus NaN in nodeprobe cfstats output (CASSANDRA-646)
 * provide a policy for dealing with single thread executors w/ a full queue
   (CASSANDRA-694)
 * optimize inner read in MessagingService, vastly improving multiple-node
   performance (CASSANDRA-675)
 * wait for table flush before streaming data back to a bootstrapping node.
   (CASSANDRA-696)
 * keep track of bootstrapping sources by table so that bootstrapping doesn't 
   give the indication of finishing early (CASSANDRA-673)


0.5.0 RC3
 * commit the correct version of the patch for CASSANDRA-663


0.5.0 RC2 (unreleased)
 * fix bugs in converting get_range_slice results to Thrift 
   (CASSANDRA-647, CASSANDRA-649)
 * expose java.util.concurrent.TimeoutException in StorageProxy methods
   (CASSANDRA-600)
 * TcpConnectionManager was holding on to disconnected connections, 
   giving the false indication they were being used. (CASSANDRA-651)
 * Remove duplicated write. (CASSANDRA-662)
 * Abort bootstrap if IP is already in the token ring (CASSANDRA-663)
 * increase default commitlog sync period, and wait for last sync to 
   finish before submitting another (CASSANDRA-668)


0.5.0 RC1
 * Fix potential NPE in get_range_slice (CASSANDRA-623)
 * add CRC32 to commitlog entries (CASSANDRA-605)
 * fix data streaming on windows (CASSANDRA-630)
 * GC compacted sstables after cleanup and compaction (CASSANDRA-621)
 * Speed up anti-entropy validation (CASSANDRA-629)
 * Fix anti-entropy assertion error (CASSANDRA-639)
 * Fix pending range conflicts when bootstapping or moving
   multiple nodes at once (CASSANDRA-603)
 * Handle obsolete gossip related to node movement in the case where
   one or more nodes is down when the movement occurs (CASSANDRA-572)
 * Include dead nodes in gossip to avoid a variety of problems
   and fix HH to removed nodes (CASSANDRA-634)
 * return an InvalidRequestException for mal-formed SlicePredicates
   (CASSANDRA-643)
 * fix bug determining closest neighbor for use in multiple datacenters
   (CASSANDRA-648)
 * Vast improvements in anticompaction speed (CASSANDRA-607)
 * Speed up log replay and writes by avoiding redundant serializations
   (CASSANDRA-652)


0.5.0 beta 2
 * Bootstrap improvements (several tickets)
 * add nodeprobe repair anti-entropy feature (CASSANDRA-193, CASSANDRA-520)
 * fix possibility of partition when many nodes restart at once
   in clusters with multiple seeds (CASSANDRA-150)
 * fix NPE in get_range_slice when no data is found (CASSANDRA-578)
 * fix potential NPE in hinted handoff (CASSANDRA-585)
 * fix cleanup of local "system" keyspace (CASSANDRA-576)
 * improve computation of cluster load balance (CASSANDRA-554)
 * added super column read/write, column count, and column/row delete to
   cassandra-cli (CASSANDRA-567, CASSANDRA-594)
 * fix returning live subcolumns of deleted supercolumns (CASSANDRA-583)
 * respect JAVA_HOME in bin/ scripts (several tickets)
 * add StorageService.initClient for fat clients on the JVM (CASSANDRA-535)
   (see contrib/client_only for an example of use)
 * make consistency_level functional in get_range_slice (CASSANDRA-568)
 * optimize key deserialization for RandomPartitioner (CASSANDRA-581)
 * avoid GCing tombstones except on major compaction (CASSANDRA-604)
 * increase failure conviction threshold, resulting in less nodes
   incorrectly (and temporarily) marked as down (CASSANDRA-610)
 * respect memtable thresholds during log replay (CASSANDRA-609)
 * support ConsistencyLevel.ALL on read (CASSANDRA-584)
 * add nodeprobe removetoken command (CASSANDRA-564)


0.5.0 beta
 * Allow multiple simultaneous flushes, improving flush throughput 
   on multicore systems (CASSANDRA-401)
 * Split up locks to improve write and read throughput on multicore systems
   (CASSANDRA-444, CASSANDRA-414)
 * More efficient use of memory during compaction (CASSANDRA-436)
 * autobootstrap option: when enabled, all non-seed nodes will attempt
   to bootstrap when started, until bootstrap successfully
   completes. -b option is removed.  (CASSANDRA-438)
 * Unless a token is manually specified in the configuration xml,
   a bootstraping node will use a token that gives it half the
   keys from the most-heavily-loaded node in the cluster,
   instead of generating a random token. 
   (CASSANDRA-385, CASSANDRA-517)
 * Miscellaneous bootstrap fixes (several tickets)
 * Ability to change a node's token even after it has data on it
   (CASSANDRA-541)
 * Ability to decommission a live node from the ring (CASSANDRA-435)
 * Semi-automatic loadbalancing via nodeprobe (CASSANDRA-192)
 * Add ability to set compaction thresholds at runtime via
   JMX / nodeprobe.  (CASSANDRA-465)
 * Add "comment" field to ColumnFamily definition. (CASSANDRA-481)
 * Additional JMX metrics (CASSANDRA-482)
 * JSON based export and import tools (several tickets)
 * Hinted Handoff fixes (several tickets)
 * Add key cache to improve read performance (CASSANDRA-423)
 * Simplified construction of custom ReplicationStrategy classes
   (CASSANDRA-497)
 * Graphical application (Swing) for ring integrity verification and 
   visualization was added to contrib (CASSANDRA-252)
 * Add DCQUORUM, DCQUORUMSYNC consistency levels and corresponding
   ReplicationStrategy / EndpointSnitch classes.  Experimental.
   (CASSANDRA-492)
 * Web client interface added to contrib (CASSANDRA-457)
 * More-efficient flush for Random, CollatedOPP partitioners 
   for normal writes (CASSANDRA-446) and bulk load (CASSANDRA-420)
 * Add MemtableFlushAfterMinutes, a global replacement for the old 
   per-CF FlushPeriodInMinutes setting (CASSANDRA-463)
 * optimizations to slice reading (CASSANDRA-350) and supercolumn
   queries (CASSANDRA-510)
 * force binding to given listenaddress for nodes with multiple
   interfaces (CASSANDRA-546)
 * stress.py benchmarking tool improvements (several tickets)
 * optimized replica placement code (CASSANDRA-525)
 * faster log replay on restart (CASSANDRA-539, CASSANDRA-540)
 * optimized local-node writes (CASSANDRA-558)
 * added get_range_slice, deprecating get_key_range (CASSANDRA-344)
 * expose TimedOutException to thrift (CASSANDRA-563)
 

0.4.2
 * Add validation disallowing null keys (CASSANDRA-486)
 * Fix race conditions in TCPConnectionManager (CASSANDRA-487)
 * Fix using non-utf8-aware comparison as a sanity check.
   (CASSANDRA-493)
 * Improve default garbage collector options (CASSANDRA-504)
 * Add "nodeprobe flush" (CASSANDRA-505)
 * remove NotFoundException from get_slice throws list (CASSANDRA-518)
 * fix get (not get_slice) of entire supercolumn (CASSANDRA-508)
 * fix null token during bootstrap (CASSANDRA-501)


0.4.1
 * Fix FlushPeriod columnfamily configuration regression
   (CASSANDRA-455)
 * Fix long column name support (CASSANDRA-460)
 * Fix for serializing a row that only contains tombstones
   (CASSANDRA-458)
 * Fix for discarding unneeded commitlog segments (CASSANDRA-459)
 * Add SnapshotBeforeCompaction configuration option (CASSANDRA-426)
 * Fix compaction abort under insufficient disk space (CASSANDRA-473)
 * Fix reading subcolumn slice from tombstoned CF (CASSANDRA-484)
 * Fix race condition in RVH causing occasional NPE (CASSANDRA-478)


0.4.0
 * fix get_key_range problems when a node is down (CASSANDRA-440)
   and add UnavailableException to more Thrift methods
 * Add example EndPointSnitch contrib code (several tickets)


0.4.0 RC2
 * fix SSTable generation clash during compaction (CASSANDRA-418)
 * reject method calls with null parameters (CASSANDRA-308)
 * properly order ranges in nodeprobe output (CASSANDRA-421)
 * fix logging of certain errors on executor threads (CASSANDRA-425)


0.4.0 RC1
 * Bootstrap feature is live; use -b on startup (several tickets)
 * Added multiget api (CASSANDRA-70)
 * fix Deadlock with SelectorManager.doProcess and TcpConnection.write
   (CASSANDRA-392)
 * remove key cache b/c of concurrency bugs in third-party
   CLHM library (CASSANDRA-405)
 * update non-major compaction logic to use two threshold values
   (CASSANDRA-407)
 * add periodic / batch commitlog sync modes (several tickets)
 * inline BatchMutation into batch_insert params (CASSANDRA-403)
 * allow setting the logging level at runtime via mbean (CASSANDRA-402)
 * change default comparator to BytesType (CASSANDRA-400)
 * add forwards-compatible ConsistencyLevel parameter to get_key_range
   (CASSANDRA-322)
 * r/m special case of blocking for local destination when writing with 
   ConsistencyLevel.ZERO (CASSANDRA-399)
 * Fixes to make BinaryMemtable [bulk load interface] useful (CASSANDRA-337);
   see contrib/bmt_example for an example of using it.
 * More JMX properties added (several tickets)
 * Thrift changes (several tickets)
    - Merged _super get methods with the normal ones; return values
      are now of ColumnOrSuperColumn.
    - Similarly, merged batch_insert_super into batch_insert.



0.4.0 beta
 * On-disk data format has changed to allow billions of keys/rows per
   node instead of only millions
 * Multi-keyspace support
 * Scan all sstables for all queries to avoid situations where
   different types of operation on the same ColumnFamily could
   disagree on what data was present
 * Snapshot support via JMX
 * Thrift API has changed a _lot_:
    - removed time-sorted CFs; instead, user-defined comparators
      may be defined on the column names, which are now byte arrays.
      Default comparators are provided for UTF8, Bytes, Ascii, Long (i64),
      and UUID types.
    - removed colon-delimited strings in thrift api in favor of explicit
      structs such as ColumnPath, ColumnParent, etc.  Also normalized
      thrift struct and argument naming.
    - Added columnFamily argument to get_key_range.
    - Change signature of get_slice to accept starting and ending
      columns as well as an offset.  (This allows use of indexes.)
      Added "ascending" flag to allow reasonably-efficient reverse
      scans as well.  Removed get_slice_by_range as redundant.
    - get_key_range operates on one CF at a time
    - changed `block` boolean on insert methods to ConsistencyLevel enum,
      with options of NONE, ONE, QUORUM, and ALL.
    - added similar consistency_level parameter to read methods
    - column-name-set slice with no names given now returns zero columns
      instead of all of them.  ("all" can run your server out of memory.
      use a range-based slice with a high max column count instead.)
 * Removed the web interface. Node information can now be obtained by 
   using the newly introduced nodeprobe utility.
 * More JMX stats
 * Remove magic values from internals (e.g. special key to indicate
   when to flush memtables)
 * Rename configuration "table" to "keyspace"
 * Moved to crash-only design; no more shutdown (just kill the process)
 * Lots of bug fixes

Full list of issues resolved in 0.4 is at https://issues.apache.org/jira/secure/IssueNavigator.jspa?reset=true&&pid=12310865&fixfor=12313862&resolution=1&sorter/field=issuekey&sorter/order=DESC


0.3.0 RC3
 * Fix potential deadlock under load in TCPConnection.
   (CASSANDRA-220)


0.3.0 RC2
 * Fix possible data loss when server is stopped after replaying
   log but before new inserts force memtable flush.
   (CASSANDRA-204)
 * Added BUGS file


0.3.0 RC1
 * Range queries on keys, including user-defined key collation
 * Remove support
 * Workarounds for a weird bug in JDK select/register that seems
   particularly common on VM environments. Cassandra should deploy
   fine on EC2 now
 * Much improved infrastructure: the beginnings of a decent test suite
   ("ant test" for unit tests; "nosetests" for system tests), code
   coverage reporting, etc.
 * Expanded node status reporting via JMX
 * Improved error reporting/logging on both server and client
 * Reduced memory footprint in default configuration
 * Combined blocking and non-blocking versions of insert APIs
 * Added FlushPeriodInMinutes configuration parameter to force
   flushing of infrequently-updated ColumnFamilies<|MERGE_RESOLUTION|>--- conflicted
+++ resolved
@@ -2,20 +2,7 @@
  * Upgrade to Pig 0.12.1 (CASSANDRA-6556)
 Merged from 2.0:
  * Fix NPE in StreamTransferTask.createMessageForRetry() (CASSANDRA-7323)
-<<<<<<< HEAD
-=======
- * Add conditional CREATE/DROP USER support (CASSANDRA-7264)
- * Swap local and global default read repair chances (CASSANDRA-7320)
- * Add missing iso8601 patterns for date strings (CASSANDRA-6973)
- * Support selecting multiple rows in a partition using IN (CASSANDRA-6875)
- * cqlsh: always emphasize the partition key in DESC output (CASSANDRA-7274)
- * Copy compaction options to make sure they are reloaded (CASSANDRA-7290)
- * Add option to do more aggressive tombstone compactions (CASSANDRA-6563)
- * Don't try to compact already-compacting files in HHOM (CASSANDRA-7288)
- * Add authentication support to shuffle (CASSANDRA-6484)
- * Cqlsh counts non-empty lines for "Blank lines" warning (CASSANDRA-7325)
  * Make StreamSession#closeSession() idempotent (CASSANDRA-7262)
->>>>>>> 709b9fc3
 Merged from 1.2:
  * Use LOCAL_ONE for non-superuser auth queries (CASSANDRA-7328)
 
